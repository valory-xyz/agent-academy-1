name: elcollectooor_abci
author: valory
version: 0.1.0
type: skill
description: ABCI application for demonstation.
license: Apache-2.0
aea_version: '>=1.0.0, <2.0.0'
fingerprint:
  README.md: QmaDGNWAr49iSiM5ngVPzkSMesv9ZQ6DEpjSP2dTDkJUcz
<<<<<<< HEAD
  __init__.py: QmRopqpTcQw4mGvNahif4SmSEb3Lm3Dyp9PoFQD7gzkpih
  behaviours.py: QmNmRkUwodJBZn5qGDDKe1nnp1kCj5PduA2stBrqBiVaQB
  dialogues.py: QmdBmUMWoPbS2faqn8LicQVJfN6a2WjtdZDWFbiYoy7hfY
  handlers.py: QmawjpXoqq3FfAcbiSJ6m1a6AfkYKYpr9RyVoJA37qqfA9
  models.py: QmbhHJT9cW2FRcfnrgGTPbGd498cHBdYgFRDFZ3HReenYS
  payloads.py: QmZyMBubohZZteLPYELRzNbFzhyuddKG4qiebK5WDZYb73
  rounds.py: QmVvvvwb4fjvKyhhLF6U7mMpwj485iHSUC2G9txWUAALh1
  simple_decision_model.py: QmSqpWEKHqP4f9SSuX6pn2dr5PYgrtSusc4BVyaJXckZiC
=======
  __init__.py: QmfMGnm6mwZaoKUaJ9abNMuh2eEsMTY5ykxCTPY8ztDLrW
  behaviours.py: QmVCtobZfr2q5e7sUzrdL5c6nJpr2v4BuPyjQTKG6WFW2K
  dialogues.py: QmdBmUMWoPbS2faqn8LicQVJfN6a2WjtdZDWFbiYoy7hfY
  handlers.py: QmawjpXoqq3FfAcbiSJ6m1a6AfkYKYpr9RyVoJA37qqfA9
  models.py: QmXPhcfgsJNhNJwMkZ1tTYw5mpzUthB9Esqs4SpK3DLRWh
  payloads.py: QmeJvV7eps5uuSFWefWK6eGAAQ9HnrSh1EPofXXRy47yHJ
  rounds.py: QmQFGfVzzvYKW4PgTunNmUqEp39QRuqYiJg8DiAajgckfa
  simple_decision_model.py: QmUUiEBumb8u7EZY5zeahPAx1Rw5i6rKopTSXWXDToYgda
>>>>>>> ef4963fa
fingerprint_ignore_patterns: []
connections:
- valory/abci:0.1.0
- valory/http_client:0.1.0
- valory/ledger:0.1.0
contracts: []
protocols:
- open_aea/signing:1.0.0
- valory/abci:0.1.0
- valory/contract_api:1.0.0
- valory/http:1.0.0
- valory/ledger_api:1.0.0
skills:
- valory/abstract_round_abci:0.1.0
- valory/registration_abci:0.1.0
- valory/safe_deployment_abci:0.1.0
- valory/transaction_settlement_abci:0.1.0
behaviours:
  main:
    args: {}
    class_name: ElCollectooorFullRoundBehaviour
handlers:
  abci:
    args: {}
    class_name: ElCollectooorABCIHandler
  contract_api:
    args: {}
    class_name: ContractApiHandler
  http:
    args: {}
    class_name: HttpHandler
  ledger_api:
    args: {}
    class_name: LedgerApiHandler
  signing:
    args: {}
    class_name: SigningHandler
models:
  abci_dialogues:
    args: {}
    class_name: AbciDialogues
  contract_api_dialogues:
    args: {}
    class_name: ContractApiDialogues
  http_dialogues:
    args: {}
    class_name: HttpDialogues
  ledger_api_dialogues:
    args: {}
    class_name: LedgerApiDialogues
  params:
    args:
      artblocks_contract: '0x1CD623a86751d4C4f20c96000FEC763941f098A2'
      artblocks_periphery_contract: '0x58727f5Fc3705C30C9aDC2bcCC787AB2BA24c441'
      consensus:
        max_participants: 1
      drand_public_key: 868f005eb8e6e4ca0a47c8a77ceaa5309a47978a7c71bc5cce96366b5d7a569937c529eeda66c7293784a9402801af31
      keeper_timeout: 30.0
      max_healthcheck: 120
      max_retries: 5
      observation_interval: 10
      period_setup: {}
      reset_tendermint_after: 2
      retry_attempts: 400
      retry_timeout: 3
      round_timeout_seconds: 30.0
      service_id: el_collectooor_1
      sleep_time: 1
      starting_project_id: null
      tendermint_com_url: http://localhost:8080
      tendermint_url: http://localhost:26657
    class_name: Params
  randomness_api:
    args:
      api_id: cloudflare
      headers: []
      method: GET
      parameters: []
      response_key: null
      response_type: dict
      retries: 5
      url: https://drand.cloudflare.com/public/latest
    class_name: RandomnessApi
  requests:
    args: {}
    class_name: Requests
  signing_dialogues:
    args: {}
    class_name: SigningDialogues
  state:
    args: {}
    class_name: SharedState
dependencies: {}
is_abstract: false<|MERGE_RESOLUTION|>--- conflicted
+++ resolved
@@ -7,16 +7,6 @@
 aea_version: '>=1.0.0, <2.0.0'
 fingerprint:
   README.md: QmaDGNWAr49iSiM5ngVPzkSMesv9ZQ6DEpjSP2dTDkJUcz
-<<<<<<< HEAD
-  __init__.py: QmRopqpTcQw4mGvNahif4SmSEb3Lm3Dyp9PoFQD7gzkpih
-  behaviours.py: QmNmRkUwodJBZn5qGDDKe1nnp1kCj5PduA2stBrqBiVaQB
-  dialogues.py: QmdBmUMWoPbS2faqn8LicQVJfN6a2WjtdZDWFbiYoy7hfY
-  handlers.py: QmawjpXoqq3FfAcbiSJ6m1a6AfkYKYpr9RyVoJA37qqfA9
-  models.py: QmbhHJT9cW2FRcfnrgGTPbGd498cHBdYgFRDFZ3HReenYS
-  payloads.py: QmZyMBubohZZteLPYELRzNbFzhyuddKG4qiebK5WDZYb73
-  rounds.py: QmVvvvwb4fjvKyhhLF6U7mMpwj485iHSUC2G9txWUAALh1
-  simple_decision_model.py: QmSqpWEKHqP4f9SSuX6pn2dr5PYgrtSusc4BVyaJXckZiC
-=======
   __init__.py: QmfMGnm6mwZaoKUaJ9abNMuh2eEsMTY5ykxCTPY8ztDLrW
   behaviours.py: QmVCtobZfr2q5e7sUzrdL5c6nJpr2v4BuPyjQTKG6WFW2K
   dialogues.py: QmdBmUMWoPbS2faqn8LicQVJfN6a2WjtdZDWFbiYoy7hfY
@@ -25,7 +15,6 @@
   payloads.py: QmeJvV7eps5uuSFWefWK6eGAAQ9HnrSh1EPofXXRy47yHJ
   rounds.py: QmQFGfVzzvYKW4PgTunNmUqEp39QRuqYiJg8DiAajgckfa
   simple_decision_model.py: QmUUiEBumb8u7EZY5zeahPAx1Rw5i6rKopTSXWXDToYgda
->>>>>>> ef4963fa
 fingerprint_ignore_patterns: []
 connections:
 - valory/abci:0.1.0
@@ -40,9 +29,6 @@
 - valory/ledger_api:1.0.0
 skills:
 - valory/abstract_round_abci:0.1.0
-- valory/registration_abci:0.1.0
-- valory/safe_deployment_abci:0.1.0
-- valory/transaction_settlement_abci:0.1.0
 behaviours:
   main:
     args: {}
@@ -78,14 +64,11 @@
     class_name: LedgerApiDialogues
   params:
     args:
-      artblocks_contract: '0x1CD623a86751d4C4f20c96000FEC763941f098A2'
-      artblocks_periphery_contract: '0x58727f5Fc3705C30C9aDC2bcCC787AB2BA24c441'
       consensus:
         max_participants: 1
       drand_public_key: 868f005eb8e6e4ca0a47c8a77ceaa5309a47978a7c71bc5cce96366b5d7a569937c529eeda66c7293784a9402801af31
       keeper_timeout: 30.0
       max_healthcheck: 120
-      max_retries: 5
       observation_interval: 10
       period_setup: {}
       reset_tendermint_after: 2
@@ -94,7 +77,6 @@
       round_timeout_seconds: 30.0
       service_id: el_collectooor_1
       sleep_time: 1
-      starting_project_id: null
       tendermint_com_url: http://localhost:8080
       tendermint_url: http://localhost:26657
     class_name: Params
