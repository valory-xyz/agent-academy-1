--- conflicted
+++ resolved
@@ -84,8 +84,6 @@
         return verification_status, None
 
     return verification_status, "0x" + payload[64:]
-<<<<<<< HEAD
-=======
 
 
 def hash_payload_to_hex(  # pylint: disable=too-many-arguments, too-many-locals
@@ -128,7 +126,6 @@
         + data.hex()
     )
     return concatenated
->>>>>>> ef4963fa
 
 
 def skill_input_hex_to_payload(payload: str) -> dict:
