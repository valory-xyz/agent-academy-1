# -*- coding: utf-8 -*-
# ------------------------------------------------------------------------------
#
#   Copyright 2021-2022 Valory AG
#
#   Licensed under the Apache License, Version 2.0 (the "License");
#   you may not use this file except in compliance with the License.
#   You may obtain a copy of the License at
#
#       http://www.apache.org/licenses/LICENSE-2.0
#
#   Unless required by applicable law or agreed to in writing, software
#   distributed under the License is distributed on an "AS IS" BASIS,
#   WITHOUT WARRANTIES OR CONDITIONS OF ANY KIND, either express or implied.
#   See the License for the specific language governing permissions and
#   limitations under the License.
#
# ------------------------------------------------------------------------------

"""This module contains the base classes for the models classes of the skill."""
import datetime
import heapq
import itertools
import logging
import uuid
from abc import ABC, ABCMeta, abstractmethod
from collections import Counter
from copy import copy, deepcopy
from dataclasses import dataclass, field
from enum import Enum
from math import ceil
from typing import (
    Any,
    Dict,
    FrozenSet,
    Generic,
    List,
    Mapping,
    Optional,
    Sequence,
    Set,
    Tuple,
    Type,
    TypeVar,
    cast,
)

from aea.crypto.ledger_apis import LedgerApis
from aea.exceptions import enforce

from packages.valory.connections.ledger.base import (
    CONNECTION_ID as LEDGER_CONNECTION_PUBLIC_ID,
)
from packages.valory.protocols.abci.custom_types import Header
from packages.valory.skills.abstract_round_abci.serializer import (
    DictProtobufStructSerializer,
)


_logger = logging.getLogger("aea.packages.valory.skills.abstract_round_abci.base")


OK_CODE = 0
ERROR_CODE = 1
LEDGER_API_ADDRESS = str(LEDGER_CONNECTION_PUBLIC_ID)

EventType = TypeVar("EventType")
TransactionType = TypeVar("TransactionType")


def consensus_threshold(n: int) -> int:  # pylint: disable=invalid-name
    """
    Get consensus threshold.

    :param n: the number of participants
    :return: the consensus threshold
    """
    return ceil((2 * n + 1) / 3)


class ABCIAppException(Exception):
    """A parent class for all exceptions related to the ABCIApp."""


class SignatureNotValidError(ABCIAppException):
    """Error raised when a signature is invalid."""


class AddBlockError(ABCIAppException):
    """Exception raised when a block addition is not valid."""


class ABCIAppInternalError(ABCIAppException):
    """Internal error due to a bad implementation of the ABCIApp."""

    def __init__(self, message: str, *args: Any) -> None:
        """Initialize the error object."""
        super().__init__("internal error: " + message, *args)


class TransactionTypeNotRecognizedError(ABCIAppException):
    """Error raised when a transaction type is not recognized."""


class TransactionNotValidError(ABCIAppException):
    """Error raised when a transaction is not valid."""


class LateArrivingTransaction(ABCIAppException):
    """Error raised when the transaction belongs to previous round."""


class _MetaPayload(ABCMeta):
    """
    Payload metaclass.

    The purpose of this metaclass is to remember the association
    between the type of payload and the payload class to build it.
    This is necessary to recover the right payload class to instantiate
    at decoding time.

    Each class that has this class as metaclass must have a class
    attribute 'transaction_type', which for simplicity is required
    to be convertible to string, for serialization purposes.
    """

    transaction_type_to_payload_cls: Dict[str, Type["BaseTxPayload"]] = {}

    def __new__(mcs, name: str, bases: Tuple, namespace: Dict, **kwargs: Any) -> Type:  # type: ignore
        """Create a new class object."""
        new_cls = super().__new__(mcs, name, bases, namespace, **kwargs)

        if new_cls.__module__.startswith("packages."):
            # ignore class if it is from an import with prefix "packages."
            return new_cls
        if ABC in bases:
            # abstract class, return
            return new_cls
        if not issubclass(new_cls, BaseTxPayload):
            raise ValueError(  # pragma: no cover
                f"class {name} must inherit from {BaseTxPayload.__name__}"
            )
        new_cls = cast(Type[BaseTxPayload], new_cls)

        transaction_type = str(mcs._get_field(new_cls, "transaction_type"))
        mcs._validate_transaction_type(transaction_type, new_cls)
        # remember association from transaction type to payload class
        mcs.transaction_type_to_payload_cls[transaction_type] = new_cls

        return new_cls

    @classmethod
    def _validate_transaction_type(
        mcs, transaction_type: str, new_payload_cls: Type["BaseTxPayload"]
    ) -> None:
        """Check that a transaction type is not already associated to a concrete payload class."""
        if transaction_type in mcs.transaction_type_to_payload_cls:
            previous_payload_cls = mcs.transaction_type_to_payload_cls[transaction_type]
            if new_payload_cls != previous_payload_cls:
                raise ValueError(
                    f"transaction type with name {transaction_type} already "
                    f"used by class {previous_payload_cls}, and cannot be "
                    f"used by class {new_payload_cls} "
                )

    @classmethod
    def _get_field(mcs, cls: Type, field_name: str) -> Any:
        """Get a field from a class if present, otherwise raise error."""
        if not hasattr(cls, field_name) or getattr(cls, field_name) is None:
            raise ValueError(f"class {cls} must set '{field_name}' class field")
        return getattr(cls, field_name)


class BaseTxPayload(ABC, metaclass=_MetaPayload):
    """This class represents a base class for transaction payload classes."""

    transaction_type: Any

    def __init__(self, sender: str, id_: Optional[str] = None) -> None:
        """
        Initialize a transaction payload.

        :param sender: the sender (Ethereum) address
        :param id_: the id of the transaction
        """
        self.id_ = uuid.uuid4().hex if id_ is None else id_
        self.sender = sender

    def encode(self) -> bytes:
        """Encode the payload."""
        return DictProtobufStructSerializer.encode(self.json)

    @classmethod
    def decode(cls, obj: bytes) -> "BaseTxPayload":
        """Decode the payload."""
        return cls.from_json(DictProtobufStructSerializer.decode(obj))

    @classmethod
    def from_json(cls, obj: Dict) -> "BaseTxPayload":
        """Decode the payload."""
        data = copy(obj)
        transaction_type = str(data.pop("transaction_type"))
        payload_cls = _MetaPayload.transaction_type_to_payload_cls[transaction_type]
        return payload_cls(**data)

    @property
    def json(self) -> Dict:
        """Get the JSON representation of the payload."""
        return dict(
            transaction_type=str(self.transaction_type),
            id_=self.id_,
            sender=self.sender,
            **self.data,
        )

    @property
    def data(self) -> Dict:
        """
        Get the dictionary data.

        The returned dictionary is required to be used
        as keyword constructor initializer, i.e. these two
        should have the same effect:

            sender = "..."
            some_kwargs = {...}
            p1 = SomePayloadClass(sender, **some_kwargs)
            p2 = SomePayloadClass(sender, **p1.data)

        :return: a dictionary which contains the payload data
        """
        return {}

    def with_new_id(self) -> "BaseTxPayload":
        """Create a new payload with the same content but new id."""
        return type(self)(self.sender, id_=uuid.uuid4().hex, **self.data)  # type: ignore

    def __eq__(self, other: Any) -> bool:
        """Check equality."""
        if not isinstance(other, BaseTxPayload):
            return NotImplemented
        return (
            self.id_ == other.id_
            and self.sender == other.sender
            and self.data == other.data
        )

    def __hash__(self) -> int:
        """Hash the payload."""
        return hash(tuple(sorted(self.data.items())))


class Transaction(ABC):
    """Class to represent a transaction for the ephemeral chain of a period."""

    def __init__(self, payload: BaseTxPayload, signature: str) -> None:
        """Initialize a transaction object."""
        self.payload = payload
        self.signature = signature

    def encode(self) -> bytes:
        """Encode the transaction."""
        data = dict(payload=self.payload.json, signature=self.signature)
        return DictProtobufStructSerializer.encode(data)

    @classmethod
    def decode(cls, obj: bytes) -> "Transaction":
        """Decode the transaction."""
        data = DictProtobufStructSerializer.decode(obj)
        signature = data["signature"]
        payload_dict = data["payload"]
        payload = BaseTxPayload.from_json(payload_dict)
        return Transaction(payload, signature)

    def verify(self, ledger_id: str) -> None:
        """
        Verify the signature is correct.

        :param ledger_id: the ledger id of the address
        :raises: SignatureNotValidError: if the signature is not valid.
        """
        payload_bytes = DictProtobufStructSerializer.encode(self.payload.json)
        addresses = LedgerApis.recover_message(
            identifier=ledger_id, message=payload_bytes, signature=self.signature
        )
        if self.payload.sender not in addresses:
            raise SignatureNotValidError("signature not valid.")

    def __eq__(self, other: Any) -> bool:
        """Check equality."""
        if not isinstance(other, Transaction):
            return NotImplemented
        return self.payload == other.payload and self.signature == other.signature


class Block:  # pylint: disable=too-few-public-methods
    """Class to represent (a subset of) data of a Tendermint block."""

    def __init__(
        self,
        header: Header,
        transactions: Sequence[Transaction],
    ) -> None:
        """Initialize the block."""
        self.header = header
        self._transactions: Tuple[Transaction, ...] = tuple(transactions)

    @property
    def transactions(self) -> Tuple[Transaction, ...]:
        """Get the transactions."""
        return self._transactions

    @property
    def timestamp(self) -> datetime.datetime:
        """Get the block timestamp."""
        return self.header.timestamp


class Blockchain:
    """
    Class to represent a (naive) Tendermint blockchain.

    The consistency of the data in the blocks is guaranteed by Tendermint.
    """

    def __init__(self) -> None:
        """Initialize the blockchain."""
        self._blocks: List[Block] = []

    def add_block(self, block: Block) -> None:
        """Add a block to the list."""
        expected_height = self.height + 1
        actual_height = block.header.height
        if expected_height != actual_height:
            raise AddBlockError(
                f"expected height {expected_height}, got {actual_height}"
            )
        self._blocks.append(block)

    @property
    def height(self) -> int:
        """
        Get the height.

        Tendermint's height starts from 1. A return value
            equal to 0 means empty blockchain.

        :return: the height.
        """
        return self.length

    @property
    def length(self) -> int:
        """Get the blockchain length."""
        return len(self._blocks)

    @property
    def blocks(self) -> Tuple[Block, ...]:
        """Get the blocks."""
        return tuple(self._blocks)


class BlockBuilder:
    """Helper class to build a block."""

    _current_header: Optional[Header] = None
    _current_transactions: List[Transaction] = []

    def __init__(self) -> None:
        """Initialize the block builder."""
        self.reset()

    def reset(self) -> None:
        """Reset the temporary data structures."""
        self._current_header = None
        self._current_transactions = []

    @property
    def header(self) -> Header:
        """
        Get the block header.

        :return: the block header
        """
        if self._current_header is None:
            raise ValueError("header not set")
        return self._current_header

    @header.setter
    def header(self, header: Header) -> None:
        """Set the header."""
        if self._current_header is not None:
            raise ValueError("header already set")
        self._current_header = header

    @property
    def transactions(self) -> Tuple[Transaction, ...]:
        """Get the sequence of transactions."""
        return tuple(self._current_transactions)

    def add_transaction(self, transaction: Transaction) -> None:
        """Add a transaction."""
        self._current_transactions.append(transaction)

    def get_block(self) -> Block:
        """Get the block."""
        return Block(
            self.header,
            self._current_transactions,
        )


class ConsensusParams:
    """Represent the consensus parameters."""

    def __init__(self, max_participants: int):
        """Initialize the consensus parameters."""
        self._max_participants = max_participants

    @property
    def max_participants(self) -> int:
        """Get the maximum number of participants."""
        return self._max_participants

    @property
    def consensus_threshold(self) -> int:
        """Get the consensus threshold."""
        return consensus_threshold(self.max_participants)

    @classmethod
    def from_json(cls, obj: Dict) -> "ConsensusParams":
        """Get from JSON."""
        max_participants = obj["max_participants"]
        enforce(
            isinstance(max_participants, int) and max_participants >= 0,
            "max_participants must be an integer greater than 0.",
        )
        return cls(max_participants)

    def __eq__(self, other: Any) -> bool:
        """Check equality."""
        if not isinstance(other, ConsensusParams):
            return NotImplemented
        return self.max_participants == other.max_participants


class StateDB:
    """Class to represent all state replicated across periods."""

    def __init__(
        self,
        initial_period: int,
        initial_data: Dict[str, Any],
        cross_period_persisted_keys: Optional[List[str]] = None,
    ) -> None:
        """Initialize a period state."""
        self._current_period_count = initial_period
        self._initial_data = initial_data
        self._cross_period_persisted_keys = (
            [] if cross_period_persisted_keys is None else cross_period_persisted_keys
        )
        self._data: Dict[int, Dict[str, Any]] = {
<<<<<<< HEAD
            self._current_period_count: self._initial_data
=======
            self._current_period_count: deepcopy(self._initial_data)
>>>>>>> ef4963fa
        }

    @property
    def initial_data(self) -> Dict[str, Any]:
        """
        Get the initial_data.

        :return: the initial_data
        """
        return self._initial_data

    @property
    def current_period_count(self) -> int:
        """Get the current period count."""
        return self._current_period_count

    @property
    def cross_period_persisted_keys(self) -> List[str]:
        """Keys in the period state which are persistet across periods."""
        return self._cross_period_persisted_keys

    def get(self, key: str, default: Any = "NOT_PROVIDED") -> Optional[Any]:
        """Get a value from the data dictionary."""
        if default != "NOT_PROVIDED":
            return self._data.get(self._current_period_count, {}).get(key, default)
        try:
            return self._data.get(self._current_period_count, {}).get(key)
        except KeyError as exception:  # pragma: no cover
            raise ValueError(
                f"'{key}' field is not set for period state."
            ) from exception

    def get_strict(self, key: str) -> Any:
        """Get a value from the data dictionary and raise if it is None."""
        value = self.get(key)
        if value is None:
            raise ValueError(
                f"Value of key={key} is None for "
                f"current_period_count={self.current_period_count} "
            )
        return value

    def update_current_period(self, **kwargs: Any) -> None:
        """Update the current period's state."""
        self._data[self._current_period_count].update(kwargs)

    def add_new_period(self, new_period: int, **kwargs: Any) -> None:
        """Update the current period's state."""
        # if new_period in self._data:
        #     raise ValueError(
        #         "Incorrect period count incrementation, period already exists"
        #     )  # pragma: no cover
        self._current_period_count = new_period
        self._data[self._current_period_count] = kwargs

    def get_all(self) -> Dict[str, Any]:
        """Get all key-value pairs from the data dictionary for the current period."""
        return self._data[self._current_period_count]

    def __repr__(self) -> str:
        """Return a string representation of the state."""
        return f"StateDB({self._data})"


class BasePeriodState:
    """
    Class to represent a period state.

    This is the relevant state constructed and replicated by the agents in a period.
    """

    def __init__(
        self,
        db: StateDB,
    ) -> None:
        """Initialize a period state."""
        self._db = db

    @property
    def db(self) -> StateDB:
        """Get DB."""
        return self._db

    @property
    def period_count(self) -> int:
        """Get the period count."""
        return self.db.current_period_count

    @property
    def participants(self) -> FrozenSet[str]:
        """Get the participants."""
        participants = self.db.get_strict("participants")
        if len(participants) == 0:
            raise ValueError("List participants cannot be empty.")
        return cast(FrozenSet[str], participants)

    @property
    def sorted_participants(self) -> Sequence[str]:
        """
        Get the sorted participants' addresses.

        The addresses are sorted according to their hexadecimal value;
        this is the reason we use key=str.lower as comparator.

        This property is useful when interacting with the Safe contract.

        :return: the sorted participants' addresses
        """
        return sorted(self.participants, key=str.lower)

    @property
    def nb_participants(self) -> int:
        """Get the number of participants."""
        return len(self.participants)

    def update(
        self,
        period_state_class: Optional[Type] = None,
        period_count: Optional[int] = None,
        **kwargs: Any,
    ) -> "BasePeriodState":
        """Copy and update the state."""
        if period_count is None:
            self.db.update_current_period(**kwargs)
        else:
            self.db.add_new_period(new_period=period_count, **kwargs)
        class_ = type(self) if period_state_class is None else period_state_class
        return class_(db=self.db)

    def __repr__(self) -> str:
        """Return a string representation of the state."""
        return f"{self.__class__.__name__}(db={self._db})"

    @property
    def keeper_randomness(self) -> float:
        """Get the keeper's random number [0-1]."""
        res = int(self.most_voted_randomness, base=16) // 10 ** 0 % 10
        return cast(float, res / 10)

    @property
    def most_voted_randomness(self) -> str:
        """Get the most_voted_randomness."""
        return cast(str, self.db.get_strict("most_voted_randomness"))

    @property
    def most_voted_keeper_address(self) -> str:
        """Get the most_voted_keeper_address."""
        return cast(str, self.db.get_strict("most_voted_keeper_address"))

    @property
    def is_keeper_set(self) -> bool:
        """Check whether keeper is set."""
        return self.db.get("most_voted_keeper_address", None) is not None

    @property
    def participant_to_selection(self) -> Mapping:
        """Check whether keeper is set."""
        return cast(Dict, self.db.get_strict("participant_to_selection"))

    @property
    def participant_to_randomness(self) -> Mapping:
        """Check whether keeper is set."""
        return cast(Dict, self.db.get_strict("participant_to_randomness"))

    @property
    def participant_to_votes(self) -> Mapping:
        """Check whether keeper is set."""
        return cast(Dict, self.db.get_strict("participant_to_votes"))


class AbstractRound(Generic[EventType, TransactionType], ABC):
    """
    This class represents an abstract round.

    A round is a state of a period. It usually involves
    interactions between participants in the period,
    although this is not enforced at this level of abstraction.

    Concrete classes must set:
    - round_id: the identifier for the concrete round class;
    - allowed_tx_type: the transaction type that is allowed for this round.
    """

    round_id: str
    allowed_tx_type: Optional[TransactionType]
    payload_attribute: str

    _previous_round_tx_type: Optional[TransactionType]

    def __init__(
        self,
        state: BasePeriodState,
        consensus_params: ConsensusParams,
        previous_round_tx_type: Optional[TransactionType] = None,
    ) -> None:
        """Initialize the round."""
        self._consensus_params = consensus_params
        self._state = state
        self.block_confirmations = 0
        self._previous_round_tx_type = previous_round_tx_type

        self._check_class_attributes()

    def _check_class_attributes(self) -> None:
        """Check that required class attributes are set."""
        try:
            self.round_id
        except AttributeError as exc:
            raise ABCIAppInternalError("'round_id' field not set") from exc
        try:
            self.allowed_tx_type
        except AttributeError as exc:
            raise ABCIAppInternalError("'allowed_tx_type' field not set") from exc

    @property
    def period_state(self) -> BasePeriodState:
        """Get the period state."""
        return self._state

    def check_transaction(self, transaction: Transaction) -> None:
        """
        Check transaction against the current state.

        :param transaction: the transaction
        """
        self.check_allowed_tx_type(transaction)
        self.check_payload(transaction.payload)

    def process_transaction(self, transaction: Transaction) -> None:
        """
        Process a transaction.

        By convention, the payload handler should be a method
        of the class that is named '{payload_name}'.

        :param transaction: the transaction.
        """
        self.check_allowed_tx_type(transaction)
        self.process_payload(transaction.payload)

    @abstractmethod
    def end_block(self) -> Optional[Tuple[BasePeriodState, Enum]]:
        """
        Process the end of the block.

        The role of this method is check whether the round
        is considered ended.

        If the round is ended, the return value is
         - the final result of the round.
         - the event that triggers a transition. If None, the period
            in which the round was executed is considered ended.

        This is done after each block because we consider the consensus engine's
        block, and not the transaction, as the smallest unit
        on which the consensus is reached; in other words,
        each read operation on the state should be done
        only after each block, and not after each transaction.
        """

    def check_allowed_tx_type(self, transaction: Transaction) -> None:
        """
        Check the transaction is of the allowed transaction type.

        :param transaction: the transaction
        :raises: TransactionTypeNotRecognizedError if the transaction can be
                 applied to the current state.
        """
        if self.allowed_tx_type is None:
            raise TransactionTypeNotRecognizedError(
                "current round does not allow transactions"
            )
        tx_type = transaction.payload.transaction_type

        if self._previous_round_tx_type is not None and str(tx_type) == str(
            self._previous_round_tx_type
        ):
            raise LateArrivingTransaction(
                f"request '{tx_type}' is from previous round; skipping"
            )

        if str(tx_type) != str(self.allowed_tx_type):
            raise TransactionTypeNotRecognizedError(
                f"request '{tx_type}' not recognized; only {self.allowed_tx_type} is supported"
            )

    @classmethod
    def check_majority_possible_with_new_voter(
        cls,
        votes_by_participant: Dict[Any, Any],
        new_voter: Any,
        new_vote: Any,
        nb_participants: int,
        exception_cls: Type[ABCIAppException] = ABCIAppException,
    ) -> None:
        """
        Check that a Byzantine majority is achievable, once a new vote is added.

         :param votes_by_participant: a mapping from a participant to its vote,
                before the new vote is added
         :param new_voter: the new voter
         :param new_vote: the new vote
         :param nb_participants: the total number of participants
         :param exception_cls: the class of the exception to raise in case the
                               check fails.
         :raises: exception_cls: in case the check does not pass.
        """
        # check preconditions
        enforce(
            new_voter not in votes_by_participant,
            "voter has already voted",
            ABCIAppInternalError,
        )
        enforce(
            len(votes_by_participant) <= nb_participants - 1,
            "nb_participants not consistent with votes_by_participants",
            ABCIAppInternalError,
        )

        # copy the input dictionary to avoid side effects
        votes_by_participant = copy(votes_by_participant)

        # add the new vote
        votes_by_participant[new_voter] = new_vote

        cls.check_majority_possible(
            votes_by_participant, nb_participants, exception_cls=exception_cls
        )

    @classmethod
    def check_majority_possible(
        cls,
        votes_by_participant: Dict[Any, Any],
        nb_participants: int,
        exception_cls: Type[ABCIAppException] = ABCIAppException,
    ) -> None:
        """
        Check that a Byzantine majority is still achievable.

        The idea is that, even if all the votes have not been delivered yet,
        it can be deduced whether a quorum cannot be reached due to
        divergent preferences among the voters and due to a too small
        number of other participants whose vote has not been delivered yet.

        The check fails iff:

            nb_remaining_votes + largest_nb_votes < quorum

        That is, if the number of remaining votes is not enough to make
        the most voted item so far to exceed the quorum.

        Preconditions on the input:
        - the size of votes_by_participant should not be greater than
          "nb_participants - 1" voters
        - new voter must not be in the current votes_by_participant

        :param votes_by_participant: a mapping from a participant to its vote
        :param nb_participants: the total number of participants
        :param exception_cls: the class of the exception to raise in case the
                              check fails.
        :raises exception_cls: in case the check does not pass.
        """
        enforce(
            nb_participants > 0 and len(votes_by_participant) <= nb_participants,
            "nb_participants not consistent with votes_by_participants",
            ABCIAppInternalError,
        )
        if len(votes_by_participant) == 0:
            return

        vote_count = Counter(votes_by_participant.values())
        largest_nb_votes = max(vote_count.values())
        nb_votes_received = sum(vote_count.values())
        nb_remaining_votes = nb_participants - nb_votes_received

        threshold = consensus_threshold(nb_participants)

        if nb_remaining_votes + largest_nb_votes < threshold:
            raise exception_cls(
                f"cannot reach quorum={threshold}, number of remaining votes={nb_remaining_votes}, number of most voted item's votes={largest_nb_votes}"
            )

    @classmethod
    def is_majority_possible(
        cls, votes_by_participant: Dict[Any, Any], nb_participants: int
    ) -> bool:
        """
        Return true if a Byzantine majority is achievable, false otherwise.

        :param votes_by_participant: a mapping from a participant to its vote
        :param nb_participants: the total number of participants
        :return: True if the majority is still possible, false otherwise.
        """
        try:
            cls.check_majority_possible(votes_by_participant, nb_participants)
        except ABCIAppException:
            return False
        return True

    @property
    def consensus_threshold(self) -> int:
        """Consensus threshold"""
        return self._consensus_params.consensus_threshold

    @abstractmethod
    def check_payload(self, payload: BaseTxPayload) -> None:
        """Check payload."""

    @abstractmethod
    def process_payload(self, payload: BaseTxPayload) -> None:
        """Process payload."""


class DegenerateRound(AbstractRound):
    """
    This class represents the finished round during operation.

    It is a sink round.
    """

    round_id = "finished"
    allowed_tx_type = None
    payload_attribute = ""

    def check_payload(self, payload: BaseTxPayload) -> None:
        """Check payload."""
        raise NotImplementedError(  # pragma: nocover
            "DegenerateRound should not be used in operation."
        )

    def process_payload(self, payload: BaseTxPayload) -> None:
        """Process payload."""
        raise NotImplementedError(  # pragma: nocover
            "DegenerateRound should not be used in operation."
        )

    def end_block(self) -> Optional[Tuple[BasePeriodState, Enum]]:
        """End block."""
        raise NotImplementedError(  # pragma: nocover
            "DegenerateRound should not be used in operation."
        )


class CollectionRound(AbstractRound):
    """
    CollectionRound.

    This class represents abstract logic for collection based rounds where
    the round object needs to collect data from different agents. The data
    might for example be from a voting round or estimation round.
    """

    def __init__(self, *args: Any, **kwargs: Any):
        """Initialize the collection round."""
        super().__init__(*args, **kwargs)
        self.collection: Dict[str, BaseTxPayload] = {}

    @property
    def payloads(self) -> List[BaseTxPayload]:
        """Get all agent payloads"""
        return list(self.collection.values())

    @property
    def payloads_count(self) -> Counter:
        """Get count of payload attributes"""
        return Counter(map(lambda p: getattr(p, self.payload_attribute), self.payloads))

    def process_payload(self, payload: BaseTxPayload) -> None:
        """Process payload."""

        sender = payload.sender
        if sender not in self.period_state.participants:
            raise ABCIAppInternalError(
                f"{sender} not in list of participants: {sorted(self.period_state.participants)}"
            )

        if sender in self.collection:
            raise ABCIAppInternalError(
                f"sender {sender} has already sent value for round: {self.round_id}"
            )

        self.collection[sender] = payload

    def check_payload(self, payload: BaseTxPayload) -> None:
        """Check Payload"""

        sender_in_participant_set = payload.sender in self.period_state.participants
        if not sender_in_participant_set:
            raise TransactionNotValidError(
                f"{payload.sender} not in list of participants: {sorted(self.period_state.participants)}"
            )

        if payload.sender in self.collection:
            raise TransactionNotValidError(
                f"sender {payload.sender} has already sent value for round: {self.round_id}"
            )


class CollectDifferentUntilAllRound(CollectionRound):
    """
    CollectDifferentUntilAllRound

    This class represents logic for rounds where a round needs to collect
    different payloads from each agent.

    This round should only be used for registration of new agents.
    """

    def process_payload(self, payload: BaseTxPayload) -> None:
        """Process payload."""

        if payload.sender in self.collection:
            raise ABCIAppInternalError(
                f"sender {payload.sender} has already sent value for round: {self.round_id}"
            )

        self.collection[payload.sender] = payload

    def check_payload(self, payload: BaseTxPayload) -> None:
        """Check Payload"""

        if payload.sender in self.collection:
            raise TransactionNotValidError(
                f"sender {payload.sender} has already sent value for round: {self.round_id}"
            )

    @property
    def collection_threshold_reached(
        self,
    ) -> bool:
        """Check that the collection threshold has been reached."""
        return len(self.collection) >= self._consensus_params.max_participants

    @property
    def most_voted_payload(
        self,
    ) -> Any:
        """Get the most voted payload."""
        most_voted_payload, max_votes = self.payloads_count.most_common()[0]
        if max_votes < self._consensus_params.max_participants:
            raise ABCIAppInternalError("not enough votes")
        return most_voted_payload


class CollectSameUntilThresholdRound(CollectionRound):
    """
    CollectSameUntilThresholdRound

    This class represents logic for rounds where a round needs to collect
    same payload from k of n agents.
    """

    done_event: Any
    no_majority_event: Any
    none_event: Any
    collection_key: str
    selection_key: str
    period_state_class = BasePeriodState

    @property
    def threshold_reached(
        self,
    ) -> bool:
        """Check if the threshold has been reached."""
        counts = self.payloads_count.values()
        return any(count >= self.consensus_threshold for count in counts)

    @property
    def most_voted_payload(
        self,
    ) -> Any:
        """Get the most voted payload."""
        most_voted_payload, max_votes = self.payloads_count.most_common()[0]
        if max_votes < self.consensus_threshold:
            raise ABCIAppInternalError("not enough votes")
        return most_voted_payload

    def end_block(self) -> Optional[Tuple[BasePeriodState, Enum]]:
        """Process the end of the block."""
        if self.threshold_reached and self.most_voted_payload is not None:
            state = self.period_state.update(
                period_state_class=self.period_state_class,
                **{
                    self.collection_key: self.collection,
                    self.selection_key: self.most_voted_payload,
                },
            )
            return state, self.done_event
        if self.threshold_reached and self.most_voted_payload is None:
            return self.period_state, self.none_event
        if not self.is_majority_possible(
            self.collection, self.period_state.nb_participants
        ):
            return self.period_state, self.no_majority_event
        return None


class OnlyKeeperSendsRound(AbstractRound):
    """
    OnlyKeeperSendsRound

    This class represents logic for rounds where only one agent sends a
    payload
    """

    keeper_payload: Optional[Any]
    done_event: Any
    fail_event: Any
    payload_key: str
    period_state_class = BasePeriodState

    def __init__(self, *args: Any, **kwargs: Any):
        """Initialize the 'collect-observation' round."""
        super().__init__(*args, **kwargs)
        self.keeper_sent_payload = False
        self.keeper_payload: Optional[Any] = None

    def process_payload(self, payload: BaseTxPayload) -> None:  # type: ignore
        """Handle a deploy safe payload."""
        sender = payload.sender

        if sender not in self.period_state.participants:
            raise ABCIAppInternalError(
                f"{sender} not in list of participants: {sorted(self.period_state.participants)}"
            )

        if sender != self.period_state.most_voted_keeper_address:  # type: ignore
            raise ABCIAppInternalError(f"{sender} not elected as keeper.")

        if self.keeper_sent_payload:
            raise ABCIAppInternalError("keeper already set the payload.")

        self.keeper_payload = getattr(payload, self.payload_attribute)
        self.keeper_sent_payload = True

    def check_payload(self, payload: BaseTxPayload) -> None:  # type: ignore
        """Check a deploy safe payload can be applied to the current state."""
        sender = payload.sender
        sender_in_participant_set = sender in self.period_state.participants
        if not sender_in_participant_set:
            raise TransactionNotValidError(
                f"{sender} not in list of participants: {sorted(self.period_state.participants)}"
            )

        sender_is_elected_sender = sender == self.period_state.most_voted_keeper_address  # type: ignore
        if not sender_is_elected_sender:
            raise TransactionNotValidError(f"{sender} not elected as keeper.")

        if self.keeper_sent_payload:
            raise TransactionNotValidError("keeper payload value already set.")

    @property
    def has_keeper_sent_payload(
        self,
    ) -> bool:
        """Check if keeper has sent the payload."""

        return self.keeper_sent_payload

    def end_block(self) -> Optional[Tuple[BasePeriodState, Enum]]:
        """Process the end of the block."""
        # if reached participant threshold, set the result
        if self.has_keeper_sent_payload and self.keeper_payload is not None:
            state = self.period_state.update(
                period_state_class=self.period_state_class,
                **{self.payload_key: self.keeper_payload},
            )
            return state, self.done_event
        if self.has_keeper_sent_payload and self.keeper_payload is None:
            return self.period_state, self.fail_event
        return None


class VotingRound(CollectionRound):
    """
    VotingRound

    This class represents logic for rounds where a round needs votes from
    agents, pass if k same votes of n agents
    """

    done_event: Any
    negative_event: Any
    none_event: Any
    no_majority_event: Any
    collection_key: str
    period_state_class = BasePeriodState

    @property
    def vote_count(self) -> Counter:
        """Get agent payload vote count"""
        return Counter(payload.vote for payload in self.collection.values())  # type: ignore

    @property
    def positive_vote_threshold_reached(self) -> bool:
        """Check that the vote threshold has been reached."""
        return self.vote_count[True] >= self.consensus_threshold

    @property
    def negative_vote_threshold_reached(self) -> bool:
        """Check that the vote threshold has been reached."""
        return self.vote_count[False] >= self.consensus_threshold

    @property
    def none_vote_threshold_reached(self) -> bool:
        """Check that the vote threshold has been reached."""
        return self.vote_count[None] >= self.consensus_threshold

    def end_block(self) -> Optional[Tuple[BasePeriodState, Enum]]:
        """Process the end of the block."""
        # if reached participant threshold, set the result
        if self.positive_vote_threshold_reached:
            state = self.period_state.update(period_state_class=self.period_state_class, **{self.collection_key: self.collection})  # type: ignore
            return state, self.done_event
        if self.negative_vote_threshold_reached:
            return self.period_state, self.negative_event
        if self.none_vote_threshold_reached:
            return self.period_state, self.none_event
        if not self.is_majority_possible(
            self.collection, self.period_state.nb_participants
        ):
            return self.period_state, self.no_majority_event
        return None


class CollectDifferentUntilThresholdRound(CollectionRound):
    """
    CollectDifferentUntilThresholdRound

    This class represents logic for rounds where a round needs to collect
    different payloads from k of n agents
    """

    done_event: Any
    no_majority_event: Any
    selection_key: str
    collection_key: str
    required_block_confirmations: int = 0
    period_state_class = BasePeriodState

    @property
    def collection_threshold_reached(
        self,
    ) -> bool:
        """Check if the threshold has been reached."""
        return len(self.collection) >= self.consensus_threshold

    def end_block(self) -> Optional[Tuple[BasePeriodState, Enum]]:
        """Process the end of the block."""
        if self.collection_threshold_reached:
            self.block_confirmations += 1
        if (  # contracts are set from previous rounds
            self.collection_threshold_reached
            and self.block_confirmations
            > self.required_block_confirmations  # we also wait here as it gives more (available) agents time to join
        ):
            state = self.period_state.update(
                period_state_class=self.period_state_class,
                period_count=None,
                **{
                    self.selection_key: frozenset(list(self.collection.keys())),
                    self.collection_key: self.collection,
                },
            )
            return state, self.done_event
        if not self.is_majority_possible(
            self.collection, self.period_state.nb_participants
        ):
            return self.period_state, self.no_majority_event
        return None


AppState = Type[AbstractRound]
AbciAppTransitionFunction = Dict[AppState, Dict[EventType, AppState]]
EventToTimeout = Dict[EventType, float]


@dataclass(order=True)
class TimeoutEvent(Generic[EventType]):
    """Timeout event."""

    deadline: datetime.datetime
    entry_count: int
    event: EventType = field(compare=False)
    cancelled: bool = field(default=False, compare=False)


class Timeouts(Generic[EventType]):
    """Class to keep track of pending timeouts."""

    def __init__(self) -> None:
        """Initialize."""
        # The entry count serves as a tie-breaker so that two tasks with
        # the same priority are returned in the order they were added
        self._counter = itertools.count()

        # The timeout priority queue keeps the earliest deadline at the top.
        self._heap: List[TimeoutEvent[EventType]] = []

        # Mapping from entry id to task
        self._entry_finder: Dict[int, TimeoutEvent[EventType]] = {}

    @property
    def size(self) -> int:
        """Get the size of the timeout queue."""
        return len(self._heap)

    def add_timeout(self, deadline: datetime.datetime, event: EventType) -> int:
        """Add a timeout."""
        entry_count = next(self._counter)
        timeout_event = TimeoutEvent[EventType](deadline, entry_count, event)
        heapq.heappush(self._heap, timeout_event)
        self._entry_finder[entry_count] = timeout_event
        return entry_count

    def cancel_timeout(self, entry_count: int) -> None:
        """
        Remove a timeout.

        :param entry_count: the entry id to remove.
        :raises: KeyError: if the entry count is not found.
        """
        if entry_count in self._entry_finder:
            self._entry_finder[entry_count].cancelled = True

    def pop_earliest_cancelled_timeouts(self) -> None:
        """Pop earliest cancelled timeouts."""
        if self.size == 0:
            return
        entry = self._heap[0]  # heap peak
        while entry.cancelled:
            self.pop_timeout()
            if self.size == 0:
                break
            entry = self._heap[0]

    def get_earliest_timeout(self) -> Tuple[datetime.datetime, Any]:
        """Get the earliest timeout-event pair."""
        entry = self._heap[0]
        return entry.deadline, entry.event

    def pop_timeout(self) -> Tuple[datetime.datetime, Any]:
        """Remove and return the earliest timeout-event pair."""
        entry = heapq.heappop(self._heap)
        del self._entry_finder[entry.entry_count]
        return entry.deadline, entry.event


class _MetaAbciApp(ABCMeta):
    """A metaclass that validates AbciApp's attributes."""

    def __new__(mcs, name: str, bases: Tuple, namespace: Dict, **kwargs: Any) -> Type:  # type: ignore
        """Initialize the class."""
        new_cls = super().__new__(mcs, name, bases, namespace, **kwargs)

        if ABC in bases:
            # abstract class, return
            return new_cls
        if not issubclass(new_cls, AbciApp):
            # the check only applies to AbciApp subclasses
            return new_cls

        mcs._check_consistency(cast(Type[AbciApp], new_cls))
        return new_cls

    @classmethod
    def _check_consistency(mcs, abci_app_cls: Type["AbciApp"]) -> None:
        """Check consistency of class attributes."""
        mcs._check_required_class_attributes(abci_app_cls)
        mcs._check_initial_states_and_final_states(abci_app_cls)
        mcs._check_consistency_outgoing_transitions_from_non_final_states(abci_app_cls)

    @classmethod
    def _check_required_class_attributes(mcs, abci_app_cls: Type["AbciApp"]) -> None:
        """Check that required class attributes are set."""
        if not hasattr(abci_app_cls, "initial_round_cls"):
            raise ABCIAppInternalError("'initial_round_cls' field not set")
        if not hasattr(abci_app_cls, "transition_function"):
            raise ABCIAppInternalError("'transition_function' field not set")

    @classmethod
    def _check_initial_states_and_final_states(
        mcs,
        abci_app_cls: Type["AbciApp"],
    ) -> None:
        """
        Check that initial states and final states are consistent.

        I.e.:
        - check that all the initial states are in the set of states specified
          by the transition function.
        - check that the initial state has outgoing transitions
        - check that the initial state does not trigger timeout events. This is
          because we need at least one block/timestamp to start timeouts.
        - check that initial states are not final states.
        - check that the set of final states is a proper subset of the set of
          states.
        - check that a final state does not have outgoing transitions.

        :param abci_app_cls: the AbciApp class
        """
        initial_round_cls = abci_app_cls.initial_round_cls
        initial_states = abci_app_cls.initial_states
        transition_function = abci_app_cls.transition_function
        final_states = abci_app_cls.final_states
        states = abci_app_cls.get_all_rounds()

        enforce(
            initial_states == set() or initial_round_cls in initial_states,
            f"initial round class {initial_round_cls} is not in the set of "
            f"initial states: {initial_states}",
        )
        enforce(
            initial_round_cls in states
            and all(initial_state in states for initial_state in initial_states),
            "initial states must be in the set of states",
        )

        true_initial_states = (
            initial_states if initial_states != set() else {initial_round_cls}
        )
        enforce(
            all(
                initial_state not in final_states
                for initial_state in true_initial_states
            ),
            "initial states cannot be final states",
        )

        unknown_final_states = set.difference(final_states, states)
        enforce(
            len(unknown_final_states) == 0,
            f"the following final states are not in the set of states:"
            f" {unknown_final_states}",
        )

        enforce(
            all(
                len(transition_function[final_state]) == 0
                for final_state in final_states
            ),
            "final states cannot have outgoing transitions",
        )

    @classmethod
    def _check_consistency_outgoing_transitions_from_non_final_states(
        mcs, abci_app_cls: Type["AbciApp"]
    ) -> None:
        """
        Check consistency of outgoing transitions from non-final states.

        In particular, check that all non-final states have:
        - at least one non-timeout transition.
        - at most one timeout transition

        :param abci_app_cls: the AbciApp class
        """
        states = abci_app_cls.get_all_rounds()
        event_to_timeout = abci_app_cls.event_to_timeout

        non_final_states = states.difference(abci_app_cls.final_states)
        timeout_events = set(event_to_timeout.keys())
        for non_final_state in non_final_states:
            outgoing_transitions = abci_app_cls.transition_function[non_final_state]

            outgoing_events = set(outgoing_transitions.keys())
            outgoing_timeout_events = set.intersection(outgoing_events, timeout_events)
            outgoing_nontimeout_events = set.difference(outgoing_events, timeout_events)

            enforce(
                len(outgoing_timeout_events) < 2,
                f"non-final state {non_final_state} cannot have more than one "
                f"outgoing timeout event, got: "
                f"{', '.join(map(str, outgoing_timeout_events))}",
            )
            enforce(
                len(outgoing_nontimeout_events) > 0,
                f"non-final state {non_final_state} must have at least one "
                f"non-timeout transition",
            )


class AbciApp(
    Generic[EventType], ABC, metaclass=_MetaAbciApp
):  # pylint: disable=too-many-instance-attributes
    """
    Base class for ABCI apps.

    Concrete classes of this class implement the ABCI App.
    """

    initial_round_cls: AppState
    initial_states: Set[AppState] = set()
    transition_function: AbciAppTransitionFunction
    final_states: Set[AppState] = set()
    event_to_timeout: EventToTimeout = {}
    cross_period_persisted_keys: List[str] = []

    def __init__(
        self,
        state: BasePeriodState,
        consensus_params: ConsensusParams,
        logger: logging.Logger,
    ):
        """Initialize the AbciApp."""
        self._initial_state = state
        self.consensus_params = consensus_params
        self.logger = logger

        self._current_round_cls: Optional[AppState] = None
        self._current_round: Optional[AbstractRound] = None
        self._last_round: Optional[AbstractRound] = None
        self._previous_rounds: List[AbstractRound] = []
        self._round_results: List[BasePeriodState] = []
        self._last_timestamp: Optional[datetime.datetime] = None
        self._current_timeout_entries: List[int] = []
        self._timeouts = Timeouts[EventType]()

    @property
    def state(self) -> BasePeriodState:
        """Return the current state."""
        latest_result = self.latest_result
        return latest_result if latest_result is not None else self._initial_state

    @classmethod
    def get_all_rounds(cls) -> Set[AppState]:
        """Get all the round states."""
        return set(cls.transition_function)

    @classmethod
    def get_all_events(cls) -> Set[EventType]:
        """Get all the events."""
        events: Set[EventType] = set()
        for _, transitions in cls.transition_function.items():
            events.update(transitions.keys())
        return events

    @classmethod
    def get_all_round_classes(cls) -> Set[AppState]:
        """Get all round classes."""
        result: Set[AppState] = set()
        for start, transitions in cls.transition_function.items():
            result.add(start)
            result.update(transitions.values())
        return result

    @property
    def last_timestamp(self) -> datetime.datetime:
        """Get last timestamp."""
        if self._last_timestamp is None:
            raise ABCIAppInternalError("last timestamp is None")
        return self._last_timestamp

    def setup(self) -> None:
        """Set up the behaviour."""
        self._schedule_round(self.initial_round_cls)

    def _log_start(self) -> None:
        """Log the entering in the round."""
        self.logger.info(
            f"Entered in the '{self.current_round.round_id}' round for period "
            f"{self.state.period_count}"
        )

    def _log_end(self, event: EventType) -> None:
        """Log the exiting from the round."""
        self.logger.info(
            f"'{self.current_round.round_id}' round is done with event: {event}"
        )

    def _schedule_round(self, round_cls: AppState) -> None:
        """
        Schedule a round class.

        this means:
        - cancel timeout events belonging to the current round;
        - instantiate the new round class and set it as current round;
        - create new timeout events and schedule them according to the latest
          timestamp.

        :param round_cls: the class of the new round.
        """
        self.logger.debug("scheduling new round: %s", round_cls)
        for entry_id in self._current_timeout_entries:
            self._timeouts.cancel_timeout(entry_id)

        self._current_timeout_entries = []
        next_events = list(self.transition_function.get(round_cls, {}).keys())
        for event in next_events:
            timeout = self.event_to_timeout.get(event, None)
            if timeout is not None:
                # last_timestamp is not None because we are not in the first round
                # (see consistency check)
                # last timestamp can be in the past relative to last seen block
                # time if we're scheduling from within update_time
                deadline = self.last_timestamp + datetime.timedelta(0, timeout)
                entry_id = self._timeouts.add_timeout(deadline, event)
                self.logger.info(
                    "scheduling timeout of %s seconds for event %s with deadline %s",
                    timeout,
                    event,
                    deadline,
                )
                self._current_timeout_entries.append(entry_id)

        # self.state will point to last result,
        # or if not available to the initial state
        last_result = (
            self._round_results[-1]
            if len(self._round_results) > 0
            else self._initial_state
        )
        self._last_round = self._current_round
        self._current_round_cls = round_cls
        self._current_round = round_cls(
            last_result,
            self.consensus_params,
            (
                self._last_round.allowed_tx_type
                if self._last_round is not None
                and self._last_round.allowed_tx_type
                != self._current_round_cls.allowed_tx_type
                # when transitioning to a round with the same payload type we set None as otherwise it will allow no tx to be sumitted
                else None
            ),
        )
        self._log_start()

    @property
    def current_round(self) -> AbstractRound:
        """Get the current round."""
        if self._current_round is None:
            raise ValueError("current_round not set!")
        return self._current_round

    @property
    def current_round_id(self) -> Optional[str]:
        """Get the current round id."""
        return self._current_round.round_id if self._current_round else None

    @property
    def current_round_height(self) -> int:
        """Get the current round height."""
        return len(self._previous_rounds)

    @property
    def last_round_id(self) -> Optional[str]:
        """Get the last round id."""
        return self._last_round.round_id if self._last_round else None

    @property
    def is_finished(self) -> bool:
        """Check whether the AbciApp execution has finished."""
        return self._current_round is None

    @property
    def latest_result(self) -> Optional[BasePeriodState]:
        """Get the latest result of the round."""
        return None if len(self._round_results) == 0 else self._round_results[-1]

    def check_transaction(self, transaction: Transaction) -> None:
        """
        Check a transaction.

        Forward the call to the current round object.

        :param transaction: the transaction.
        """
        self.current_round.check_transaction(transaction)

    def process_transaction(self, transaction: Transaction) -> None:
        """
        Process a transaction.

        Forward the call to the current round object.

        :param transaction: the transaction.
        """
        self.current_round.process_transaction(transaction)

    def process_event(
        self, event: EventType, result: Optional[BasePeriodState] = None
    ) -> None:
        """Process a round event."""
        if self._current_round_cls is None:
            self.logger.info(
                f"cannot process event '{event}' as current state is not set"
            )
            return

        next_round_cls = self.transition_function[self._current_round_cls].get(
            event, None
        )
        self._previous_rounds.append(self.current_round)
        if result is not None:
            self._round_results.append(result)
        else:
            # we duplicate the state since the round was preemptively ended
            self._round_results.append(self.current_round.period_state)

        self._log_end(event)
        if next_round_cls is not None:
            self._schedule_round(next_round_cls)
        else:
            self.logger.warning("AbciApp has reached a dead end.")
            self._current_round_cls = None
            self._current_round = None

    def update_time(self, timestamp: datetime.datetime) -> None:
        """
        Observe timestamp from last block.

        :param timestamp: the latest block's timestamp.
        """
        self.logger.info("arrived block with timestamp: %s", timestamp)
        self.logger.info("current AbciApp time: %s", self._last_timestamp)
        self._timeouts.pop_earliest_cancelled_timeouts()

        if self._timeouts.size == 0:
            # if no pending timeouts, then it is safe to
            # move forward the last known timestamp to the
            # latest block's timestamp.
            self.logger.info("no pending timeout, move time forward")
            self._last_timestamp = timestamp
            return

        earliest_deadline, _ = self._timeouts.get_earliest_timeout()
        while earliest_deadline <= timestamp:
            # the earliest deadline is expired. Pop it from the
            # priority queue and process the timeout event.
            expired_deadline, timeout_event = self._timeouts.pop_timeout()
            self.logger.warning(
                "expired deadline %s with event %s at AbciApp time %s",
                expired_deadline,
                timeout_event,
                timestamp,
            )

            # the last timestamp now becomes the expired deadline
            # clearly, it is earlier than the current highest known
            # timestamp that comes from the consensus engine.
            # However, we need it to correctly simulate the timeouts
            # of the next rounds. (for now we set it to timestamp to explore
            # the impact)
            self._last_timestamp = timestamp
            self.logger.info(
                "current AbciApp time after expired deadline: %s", self.last_timestamp
            )

            self.process_event(timeout_event)

            self._timeouts.pop_earliest_cancelled_timeouts()
            if self._timeouts.size == 0:
                break
            earliest_deadline, _ = self._timeouts.get_earliest_timeout()

        # at this point, there is no timeout event left to be triggered,
        # so it is safe to move forward the last known timestamp to the
        # new block's timestamp
        self._last_timestamp = timestamp
        self.logger.debug("final AbciApp time: %s", self._last_timestamp)


class Period:
    """
    This class represents a period (i.e. a sequence of rounds)

    It is a generic class that keeps track of the current round
    of the consensus period. It receives 'deliver_tx' requests
    from the ABCI handlers and forwards them to the current
    active round instance, which implements the ABCI app logic.
    It also schedules the next round (if any) whenever a round terminates.
    """

    class _BlockConstructionState(Enum):
        """
        Phases of an ABCI-based block construction.

        WAITING_FOR_BEGIN_BLOCK: the app is ready to accept
            "begin_block" requests from the consensus engine node.
            Then, it transitions into the 'WAITING_FOR_DELIVER_TX' phase.
        WAITING_FOR_DELIVER_TX: the app is building the block
            by accepting "deliver_tx" requests, and waits
            until the "end_block" request.
            Then, it transitions into the 'WAITING_FOR_COMMIT' phase.
        WAITING_FOR_COMMIT: the app finished the construction
            of the block, but it is waiting for the "commit"
            request from the consensus engine node.
            Then, it transitions into the 'WAITING_FOR_BEGIN_BLOCK' phase.
        """

        WAITING_FOR_BEGIN_BLOCK = "waiting_for_begin_block"
        WAITING_FOR_DELIVER_TX = "waiting_for_deliver_tx"
        WAITING_FOR_COMMIT = "waiting_for_commit"

    def __init__(self, abci_app_cls: Type[AbciApp]):
        """Initialize the round."""
        self._blockchain = Blockchain()
        self._syncing_up = False

        self._block_construction_phase = (
            Period._BlockConstructionState.WAITING_FOR_BEGIN_BLOCK
        )

        self._block_builder = BlockBuilder()
        self._abci_app_cls = abci_app_cls
        self._abci_app: Optional[AbciApp] = None

    def setup(self, *args: Any, **kwargs: Any) -> None:
        """
        Set up the period.

        :param args: the arguments to pass to the round constructor.
        :param kwargs: the keyword-arguments to pass to the round constructor.
        """
        self._abci_app = self._abci_app_cls(*args, **kwargs)
        self._abci_app.setup()

    def start_sync(
        self,
    ) -> None:  # pragma: nocover
        """
        Set `_syncing_up` flag to true.

        if the _syncing_up flag is set to true, the `async_act` method won't be executed. For more details refer to
        https://github.com/valory-xyz/consensus-algorithms/issues/247#issuecomment-1012268656
        """
        self._syncing_up = True

    def end_sync(
        self,
    ) -> None:
        """Set `_syncing_up` flag to false."""
        self._syncing_up = False

    @property
    def syncing_up(
        self,
    ) -> bool:
        """Return if the app is in sync mode."""
        return self._syncing_up

    @property
    def abci_app(self) -> AbciApp:
        """Get the AbciApp."""
        if self._abci_app is None:
            raise ABCIAppInternalError("AbciApp not set")  # pragma: nocover
        return self._abci_app

    @property
    def height(self) -> int:
        """Get the height."""
        return self._blockchain.height

    @property
    def is_finished(self) -> bool:
        """Check if a period has finished."""
        return self.abci_app.is_finished

    def check_is_finished(self) -> None:
        """Check if a period has finished."""
        if self.is_finished:
            raise ValueError("period is finished, cannot accept new transactions")

    @property
    def current_round(self) -> AbstractRound:
        """Get current round."""
        return self.abci_app.current_round

    @property
    def current_round_id(self) -> Optional[str]:
        """Get the current round id."""
        return self.abci_app.current_round_id

    @property
    def current_round_height(self) -> int:
        """Get the current round height."""
        return self.abci_app.current_round_height

    @property
    def last_round_id(self) -> Optional[str]:
        """Get the last round id."""
        return self.abci_app.last_round_id

    @property
    def last_timestamp(self) -> datetime.datetime:
        """Get the last timestamp."""
        last_timestamp = (
            self._blockchain.blocks[-1].timestamp
            if self._blockchain.length != 0
            else None
        )
        if last_timestamp is None:
            raise ABCIAppInternalError("last timestamp is None")
        return last_timestamp

    @property
    def latest_state(self) -> BasePeriodState:
        """Get the latest state."""
        return self.abci_app.state

    def begin_block(self, header: Header) -> None:
        """Begin block."""
        if self.is_finished:
            raise ABCIAppInternalError("period is finished, cannot accept new blocks")
        if (
            self._block_construction_phase
            != Period._BlockConstructionState.WAITING_FOR_BEGIN_BLOCK
        ):
            raise ABCIAppInternalError(
                f"cannot accept a 'begin_block' request. Current phase={self._block_construction_phase}"
            )

        # From now on, the ABCI app waits for 'deliver_tx' requests, until 'end_block' is received
        self._block_construction_phase = (
            Period._BlockConstructionState.WAITING_FOR_DELIVER_TX
        )
        self._block_builder.reset()
        self._block_builder.header = header
        self.abci_app.update_time(header.timestamp)

    def deliver_tx(self, transaction: Transaction) -> None:
        """
        Deliver a transaction.

        Appends the transaction to build the block on 'end_block' later.
        :param transaction: the transaction.
        :raises:  an Error otherwise.
        """
        if (
            self._block_construction_phase
            != Period._BlockConstructionState.WAITING_FOR_DELIVER_TX
        ):
            raise ABCIAppInternalError(
                f"cannot accept a 'deliver_tx' request. Current phase={self._block_construction_phase}"
            )

        self.abci_app.check_transaction(transaction)
        self.abci_app.process_transaction(transaction)
        self._block_builder.add_transaction(transaction)

    def end_block(self) -> None:
        """Process the 'end_block' request."""
        if (
            self._block_construction_phase
            != Period._BlockConstructionState.WAITING_FOR_DELIVER_TX
        ):
            raise ABCIAppInternalError(
                f"cannot accept a 'end_block' request. Current phase={self._block_construction_phase}"
            )
        # The ABCI app waits for the commit
        self._block_construction_phase = (
            Period._BlockConstructionState.WAITING_FOR_COMMIT
        )

    def commit(self) -> None:
        """Process the 'commit' request."""
        if (
            self._block_construction_phase
            != Period._BlockConstructionState.WAITING_FOR_COMMIT
        ):
            raise ABCIAppInternalError(
                f"cannot accept a 'commit' request. Current phase={self._block_construction_phase}"
            )
        block = self._block_builder.get_block()
        try:
            self._blockchain.add_block(block)
            self._update_round()
            # The ABCI app now waits again for the next block
            self._block_construction_phase = (
                Period._BlockConstructionState.WAITING_FOR_BEGIN_BLOCK
            )
        except AddBlockError as exception:
            raise exception

    def reset_blockchain(
        self,
    ) -> None:
        """Reset blockchain after tendermint reset."""
        self._blockchain = Blockchain()

    def _update_round(self) -> None:
        """
        Update a round.

        Check whether the round has finished. If so, get the
        new round and set it as the current round.
        """
        result: Optional[Tuple[BasePeriodState, Any]] = self.current_round.end_block()
        if result is None:
            return
        round_result, event = result
        _logger.debug(
            f"updating round, current_round {self.current_round.round_id}, event: {event}, round result {round_result}"
        )
        self.abci_app.process_event(event, result=round_result)<|MERGE_RESOLUTION|>--- conflicted
+++ resolved
@@ -460,11 +460,7 @@
             [] if cross_period_persisted_keys is None else cross_period_persisted_keys
         )
         self._data: Dict[int, Dict[str, Any]] = {
-<<<<<<< HEAD
-            self._current_period_count: self._initial_data
-=======
             self._current_period_count: deepcopy(self._initial_data)
->>>>>>> ef4963fa
         }
 
     @property
