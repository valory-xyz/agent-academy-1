# -*- coding: utf-8 -*-
# ------------------------------------------------------------------------------
#
#   Copyright 2021 Valory AG
#
#   Licensed under the Apache License, Version 2.0 (the "License");
#   you may not use this file except in compliance with the License.
#   You may obtain a copy of the License at
#
#       http://www.apache.org/licenses/LICENSE-2.0
#
#   Unless required by applicable law or agreed to in writing, software
#   distributed under the License is distributed on an "AS IS" BASIS,
#   WITHOUT WARRANTIES OR CONDITIONS OF ANY KIND, either express or implied.
#   See the License for the specific language governing permissions and
#   limitations under the License.
#
# ------------------------------------------------------------------------------

"""This module contains the data classes for the simple ABCI application."""
import struct
from abc import ABC
from enum import Enum
from types import MappingProxyType
from typing import (
    AbstractSet,
    Dict,
    List,
    Mapping,
    Optional,
    Sequence,
    Tuple,
    Type,
    cast,
)

from aea.exceptions import enforce

from packages.valory.skills.abstract_round_abci.base import (
    AbciApp,
    AbciAppTransitionFunction,
    AbstractRound,
    BasePeriodState,
    CollectDifferentUntilAllRound,
    CollectSameUntilThresholdRound, EventType,
)
from packages.valory.skills.simple_abci.payloads import (
    RandomnessPayload,
    RegistrationPayload,
    ResetPayload,
    SelectKeeperPayload,
    TransactionType,
)


class Event(Enum):
    """Event enumeration for the simple abci demo."""

    DONE = "done"
    ROUND_TIMEOUT = "round_timeout"
    NO_MAJORITY = "no_majority"
    RESET_TIMEOUT = "reset_timeout"


def encode_float(value: float) -> bytes:  # pragma: nocover
    """Encode a float value."""
    return struct.pack("d", value)


def rotate_list(my_list: list, positions: int) -> List[str]:
    """Rotate a list n positions."""
    return my_list[positions:] + my_list[:positions]


class PeriodState(BasePeriodState):  # pylint: disable=too-many-instance-attributes
    """
    Class to represent a period state.

    This state is replicated by the tendermint application.
    """

    def __init__(  # pylint: disable=too-many-arguments,too-many-locals
            self,
            participants: Optional[AbstractSet[str]] = None,
            period_count: Optional[int] = None,
            period_setup_params: Optional[Dict] = None,
            participant_to_randomness: Optional[Mapping[str, RandomnessPayload]] = None,
            most_voted_randomness: Optional[str] = None,
            participant_to_selection: Optional[Mapping[str, SelectKeeperPayload]] = None,
            most_voted_keeper_address: Optional[str] = None,
    ) -> None:
        """Initialize a period state."""
        super().__init__(
            participants=participants,
            period_count=period_count,
            period_setup_params=period_setup_params,
        )
        self._participant_to_randomness = participant_to_randomness
        self._most_voted_randomness = most_voted_randomness
        self._most_voted_keeper_address = most_voted_keeper_address
        self._participant_to_selection = participant_to_selection

    @property
    def keeper_randomness(self) -> float:
        """Get the keeper's random number [0-1]."""
        res = int(self.most_voted_randomness, base=16) // 10 ** 0 % 10
        return cast(float, res / 10)

    @property
    def sorted_participants(self) -> Sequence[str]:
        """
        Get the sorted participants' addresses.

        The addresses are sorted according to their hexadecimal value;
        this is the reason we use key=str.lower as comparator.

        This property is useful when interacting with the Safe contract.

        :return: the sorted participants' addresses
        """
        return sorted(self.participants, key=str.lower)

    @property
    def participant_to_randomness(self) -> Mapping[str, RandomnessPayload]:
        """Get the participant_to_randomness."""
        enforce(
            self._participant_to_randomness is not None,
            "'participant_to_randomness' field is None",
        )
        return cast(Mapping[str, RandomnessPayload], self._participant_to_randomness)

    @property
    def most_voted_randomness(self) -> str:
        """Get the most_voted_randomness."""
        enforce(
            self._most_voted_randomness is not None,
            "'most_voted_randomness' field is None",
        )
        return cast(str, self._most_voted_randomness)

    @property
    def most_voted_keeper_address(self) -> str:
        """Get the most_voted_keeper_address."""
        enforce(
            self._most_voted_keeper_address is not None,
            "'most_voted_keeper_address' field is None",
        )
        return cast(str, self._most_voted_keeper_address)

    @property
    def participant_to_selection(self) -> Mapping[str, SelectKeeperPayload]:
        """Get the participant_to_selection."""
        enforce(
            self._participant_to_selection is not None,
            "'participant_to_selection' field is None",
        )
        return cast(Mapping[str, SelectKeeperPayload], self._participant_to_selection)


class SimpleABCIAbstractRound(AbstractRound[Event, TransactionType], ABC):
    """Abstract round for the simple abci skill."""

    @property
    def period_state(self) -> PeriodState:
        """Return the period state."""
        return cast(PeriodState, self._state)

    def _return_no_majority_event(self) -> Tuple[PeriodState, Event]:
        """
        Trigger the NO_MAJORITY event.

        :return: a new period state and a NO_MAJORITY event
        """
        return self.period_state, Event.NO_MAJORITY


class RegistrationRound(CollectDifferentUntilAllRound, SimpleABCIAbstractRound):
    """
    This class represents the registration round.

    Input: None
    Output: a period state with the set of participants.

    It schedules the SelectKeeperARound.
    """

    round_id = "registration"
    allowed_tx_type = RegistrationPayload.transaction_type
    payload_attribute = "sender"

    def end_block(self) -> Optional[Tuple[BasePeriodState, Event]]:
        """Process the end of the block."""
        if self.collection_threshold_reached:
            state = PeriodState(
                participants=self.collection,
                period_count=self.period_state.period_count,
            )
            return state, Event.DONE
        return None


class BaseRandomnessRound(CollectSameUntilThresholdRound, SimpleABCIAbstractRound):
    """
    This class represents the randomness round.

    Input: a set of participants (addresses)
    Output: a set of participants (addresses) and randomness

    It schedules the SelectKeeperARound.
    """

    allowed_tx_type = RandomnessPayload.transaction_type
    payload_attribute = "randomness"

    def end_block(self) -> Optional[Tuple[BasePeriodState, Event]]:
        """Process the end of the block."""
        if self.threshold_reached:
            state = self.period_state.update(
                participant_to_randomness=MappingProxyType(self.collection),
                most_voted_randomness=self.most_voted_payload,
            )
            return state, Event.DONE
        if not self.is_majority_possible(
                self.collection, self.period_state.nb_participants
        ):
            return self._return_no_majority_event()
        return None


class SelectKeeperRound(CollectSameUntilThresholdRound, SimpleABCIAbstractRound):
    """
    This class represents the select keeper round.

    Input: a set of participants (addresses)
    Output: the selected keeper.
    """

    allowed_tx_type = SelectKeeperPayload.transaction_type
    payload_attribute = "keeper"

    def end_block(self) -> Optional[Tuple[BasePeriodState, Event]]:
        """Process the end of the block."""
        if self.threshold_reached:
            state = self.period_state.update(
                participant_to_selection=MappingProxyType(self.collection),
                most_voted_keeper_address=self.most_voted_payload,
            )
            return state, Event.DONE
        if not self.is_majority_possible(
                self.collection, self.period_state.nb_participants
        ):
            return self._return_no_majority_event()
        return None


class RandomnessStartupRound(BaseRandomnessRound):
    """Randomness round for startup."""

    round_id = "randomness_startup"


class SelectKeeperAStartupRound(SelectKeeperRound):
    """SelectKeeperA round for startup."""

    round_id = "select_keeper_a_startup"


class BaseResetRound(CollectSameUntilThresholdRound, SimpleABCIAbstractRound):
    """This class represents the base reset round."""

    allowed_tx_type = ResetPayload.transaction_type
    payload_attribute = "period_count"

    def end_block(self) -> Optional[Tuple[BasePeriodState, Event]]:
        """Process the end of the block."""
        if self.threshold_reached:
            state = self.period_state.update(
                period_count=self.most_voted_payload,
                participant_to_randomness=None,
                most_voted_randomness=None,
                participant_to_selection=None,
                most_voted_keeper_address=None,
            )
            return state, Event.DONE
        if not self.is_majority_possible(
                self.collection, self.period_state.nb_participants
        ):
            return self._return_no_majority_event()
        return None


class ResetAndPauseRound(BaseResetRound):
    """This class represents the 'consensus-reached' round (the final round)."""

    round_id = "reset_and_pause"


class SimpleAbciApp(AbciApp[Event]):
    """Simple ABCI application."""

    initial_round_cls: Type[AbstractRound] = RegistrationRound
    transition_function: AbciAppTransitionFunction = {
        RegistrationRound: {
            Event.DONE: RandomnessStartupRound,
        },
        RandomnessStartupRound: {
            Event.DONE: SelectKeeperAStartupRound,
            Event.ROUND_TIMEOUT: RandomnessStartupRound,  # if the round times out we restart
<<<<<<< HEAD
            Event.NO_MAJORITY: RandomnessStartupRound,
            # we can have some agents on either side of an epoch, so we retry
=======
            # we can have some agents on either side of an epoch, so we retry
            Event.NO_MAJORITY: RandomnessStartupRound,
>>>>>>> 9a6ba0a6
        },
        SelectKeeperAStartupRound: {
            Event.DONE: ResetAndPauseRound,
            Event.ROUND_TIMEOUT: RegistrationRound,  # if the round times out we restart
            Event.NO_MAJORITY: RegistrationRound,  # if the round has no majority we restart
        },
        ResetAndPauseRound: {
            Event.DONE: RandomnessStartupRound,
            Event.RESET_TIMEOUT: RegistrationRound,
            Event.NO_MAJORITY: RegistrationRound,
        },
    }
    event_to_timeout: Dict[Event, float] = {
        Event.ROUND_TIMEOUT: 30.0,
        Event.RESET_TIMEOUT: 30.0,
    }<|MERGE_RESOLUTION|>--- conflicted
+++ resolved
@@ -42,7 +42,7 @@
     AbstractRound,
     BasePeriodState,
     CollectDifferentUntilAllRound,
-    CollectSameUntilThresholdRound, EventType,
+    CollectSameUntilThresholdRound,
 )
 from packages.valory.skills.simple_abci.payloads import (
     RandomnessPayload,
@@ -80,14 +80,14 @@
     """
 
     def __init__(  # pylint: disable=too-many-arguments,too-many-locals
-            self,
-            participants: Optional[AbstractSet[str]] = None,
-            period_count: Optional[int] = None,
-            period_setup_params: Optional[Dict] = None,
-            participant_to_randomness: Optional[Mapping[str, RandomnessPayload]] = None,
-            most_voted_randomness: Optional[str] = None,
-            participant_to_selection: Optional[Mapping[str, SelectKeeperPayload]] = None,
-            most_voted_keeper_address: Optional[str] = None,
+        self,
+        participants: Optional[AbstractSet[str]] = None,
+        period_count: Optional[int] = None,
+        period_setup_params: Optional[Dict] = None,
+        participant_to_randomness: Optional[Mapping[str, RandomnessPayload]] = None,
+        most_voted_randomness: Optional[str] = None,
+        participant_to_selection: Optional[Mapping[str, SelectKeeperPayload]] = None,
+        most_voted_keeper_address: Optional[str] = None,
     ) -> None:
         """Initialize a period state."""
         super().__init__(
@@ -221,7 +221,7 @@
             )
             return state, Event.DONE
         if not self.is_majority_possible(
-                self.collection, self.period_state.nb_participants
+            self.collection, self.period_state.nb_participants
         ):
             return self._return_no_majority_event()
         return None
@@ -247,7 +247,7 @@
             )
             return state, Event.DONE
         if not self.is_majority_possible(
-                self.collection, self.period_state.nb_participants
+            self.collection, self.period_state.nb_participants
         ):
             return self._return_no_majority_event()
         return None
@@ -283,7 +283,7 @@
             )
             return state, Event.DONE
         if not self.is_majority_possible(
-                self.collection, self.period_state.nb_participants
+            self.collection, self.period_state.nb_participants
         ):
             return self._return_no_majority_event()
         return None
@@ -306,13 +306,8 @@
         RandomnessStartupRound: {
             Event.DONE: SelectKeeperAStartupRound,
             Event.ROUND_TIMEOUT: RandomnessStartupRound,  # if the round times out we restart
-<<<<<<< HEAD
-            Event.NO_MAJORITY: RandomnessStartupRound,
-            # we can have some agents on either side of an epoch, so we retry
-=======
             # we can have some agents on either side of an epoch, so we retry
             Event.NO_MAJORITY: RandomnessStartupRound,
->>>>>>> 9a6ba0a6
         },
         SelectKeeperAStartupRound: {
             Event.DONE: ResetAndPauseRound,
