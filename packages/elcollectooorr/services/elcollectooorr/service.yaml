name: elcollectooorr
author: elcollectooorr
version: 0.1.0
description: A set of agents implementing the El Collectooorr
aea_version: '>=1.0.0, <2.0.0'
license: Apache-2.0
fingerprint:
  README.md: bafybeiheuht3rkoreuimqcyqcdfcp6rjtegvor77xthlb6s2dw5sv4x4uu
fingerprint_ignore_patterns: []
<<<<<<< HEAD
agent: elcollectooorr/elcollectooorr:0.1.0:bafybeiaxui5uvbpahnl73kwh7wazgwsue2lrhwcmho4oshitrnd7p4nmmm
=======
agent: elcollectooorr/elcollectooorr:0.1.0:bafybeic7ci6ylbzgqvaxxcynapttvyblupaqdhrrj5qyavcixbeodriqv4
>>>>>>> b4d4f2ec
number_of_agents: 4
---
public_id: elcollectooorr/elcollectooorr_abci:0.1.0
type: skill
models:
  params:
    args:
      setup:
        safe_contract_address: ${SKILL_ELCOLLECTOOORR_ABCI_MODELS_PARAMS_ARGS_SETUP_SAFE_CONTRACT_ADDRESS:list:[]}
      consensus:
        max_participants: 4
      decision_model_threshold: 0.8
      whitelisted_investor_addresses: ${SKILL_ELCOLLECTOOORR_ABCI_MODELS_PARAMS_ARGS_WHITELISTED_INVESTOR_ADDRESSES:list:[]}
      observation_interval: 300
      reset_tendermint_after: 60
      service_registry_address: ${SERVICE_REGISTRY_ADDRESS:str:0x48b6af7B12C71f09e2fC8aF4855De4Ff54e775cA}
      on_chain_service_id: ${ON_CHAIN_SERVICE_ID:int:1}
      share_tm_config_on_startup: ${USE_ACN:bool:false}
---
public_id: valory/ledger:0.19.0
type: connection
0:
  config:
    ledger_apis:
      ethereum:
        address: ${SERVICE_ELCOLLECTOOORR_RPC_0:str:http://127.0.0.1:8545}
<<<<<<< HEAD
        chain_id: ${CHAIN_ID:int:1}
=======
        chain_id: 1
>>>>>>> b4d4f2ec
1:
  config:
    ledger_apis:
      ethereum:
        address: ${SERVICE_ELCOLLECTOOORR_RPC_1:str:http://127.0.0.1:8545}
<<<<<<< HEAD
        chain_id: ${CHAIN_ID:int:1}
=======
        chain_id: 1
>>>>>>> b4d4f2ec
2:
  config:
    ledger_apis:
      ethereum:
        address: ${SERVICE_ELCOLLECTOOORR_RPC_2:str:http://127.0.0.1:8545}
<<<<<<< HEAD
        chain_id: ${CHAIN_ID:int:1}
=======
        chain_id: 1
>>>>>>> b4d4f2ec
3:
  config:
    ledger_apis:
      ethereum:
        address: ${SERVICE_ELCOLLECTOOORR_RPC_3:str:http://127.0.0.1:8545}
        chain_id: ${CHAIN_ID:int:1}
---
public_id: valory/p2p_libp2p_client:0.1.0
type: connection
config:
  nodes:
  - uri: ${ACN_URI:str:acn.staging.autonolas.tech:9005}
    public_key: ${ACN_NODE_PUBLIC_KEY:str:02d3a830c9d6ea1ae91936951430dee11f4662f33118b02190693be835359a9d77}
cert_requests:
- identifier: acn
  ledger_id: ethereum
  message_format: '{public_key}'
  not_after: '2023-01-01'
  not_before: '2022-01-01'
  public_key: ${ACN_NODE_PUBLIC_KEY:str:02d3a830c9d6ea1ae91936951430dee11f4662f33118b02190693be835359a9d77}
  save_path: .certs/acn_cosmos_11000.txt<|MERGE_RESOLUTION|>--- conflicted
+++ resolved
@@ -7,11 +7,7 @@
 fingerprint:
   README.md: bafybeiheuht3rkoreuimqcyqcdfcp6rjtegvor77xthlb6s2dw5sv4x4uu
 fingerprint_ignore_patterns: []
-<<<<<<< HEAD
-agent: elcollectooorr/elcollectooorr:0.1.0:bafybeiaxui5uvbpahnl73kwh7wazgwsue2lrhwcmho4oshitrnd7p4nmmm
-=======
-agent: elcollectooorr/elcollectooorr:0.1.0:bafybeic7ci6ylbzgqvaxxcynapttvyblupaqdhrrj5qyavcixbeodriqv4
->>>>>>> b4d4f2ec
+agent: elcollectooorr/elcollectooorr:0.1.0:bafybeic623urqopsmwh3dnk5azzzkredramxjptotnq2wc7jqaobwooune
 number_of_agents: 4
 ---
 public_id: elcollectooorr/elcollectooorr_abci:0.1.0
@@ -38,31 +34,19 @@
     ledger_apis:
       ethereum:
         address: ${SERVICE_ELCOLLECTOOORR_RPC_0:str:http://127.0.0.1:8545}
-<<<<<<< HEAD
-        chain_id: ${CHAIN_ID:int:1}
-=======
         chain_id: 1
->>>>>>> b4d4f2ec
 1:
   config:
     ledger_apis:
       ethereum:
         address: ${SERVICE_ELCOLLECTOOORR_RPC_1:str:http://127.0.0.1:8545}
-<<<<<<< HEAD
-        chain_id: ${CHAIN_ID:int:1}
-=======
         chain_id: 1
->>>>>>> b4d4f2ec
 2:
   config:
     ledger_apis:
       ethereum:
         address: ${SERVICE_ELCOLLECTOOORR_RPC_2:str:http://127.0.0.1:8545}
-<<<<<<< HEAD
-        chain_id: ${CHAIN_ID:int:1}
-=======
         chain_id: 1
->>>>>>> b4d4f2ec
 3:
   config:
     ledger_apis:
