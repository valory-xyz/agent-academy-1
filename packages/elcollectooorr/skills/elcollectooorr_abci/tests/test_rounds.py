--- conflicted
+++ resolved
@@ -78,38 +78,8 @@
 class BaseRoundTestClass(ExternalBaseRoundTestClass):
     """Base test class for Rounds."""
 
-<<<<<<< HEAD
-    period_state: PeriodState
-    consensus_params: ConsensusParams
-    participants: FrozenSet[str]
-
-    @classmethod
-    def setup(
-        cls,
-    ) -> None:
-        """Setup the test class."""
-
-        cls.participants = get_participants()
-        cls.period_state = PeriodState(
-            StateDB(
-                setup_data=StateDB.data_to_lists(dict(participants=cls.participants))
-            )
-        )
-        cls.consensus_params = ConsensusParams(max_participants=MAX_PARTICIPANTS)
-
-    def _test_no_majority_event(
-        self, round_obj: AbstractRound
-    ) -> None:  # pylint: disable=
-        """Test the NO_MAJORITY event."""
-        with mock.patch.object(round_obj, "is_majority_possible", return_value=False):
-            result = round_obj.end_block()
-            assert result is not None
-            _, event = result
-            assert event == Event.NO_MAJORITY
-=======
     _synchronized_data_class = SynchronizedData
     _event_class = Event
->>>>>>> b4d4f2ec
 
 
 class TestObservationRound(BaseRoundTestClass):
