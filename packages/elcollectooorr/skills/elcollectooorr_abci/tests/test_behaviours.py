# -*- coding: utf-8 -*-
# ------------------------------------------------------------------------------
#
#   Copyright 2021-2022 Valory AG
#
#   Licensed under the Apache License, Version 2.0 (the "License");
#   you may not use this file except in compliance with the License.
#   You may obtain a copy of the License at
#
#       http://www.apache.org/licenses/LICENSE-2.0
#
#   Unless required by applicable law or agreed to in writing, software
#   distributed under the License is distributed on an "AS IS" BASIS,
#   WITHOUT WARRANTIES OR CONDITIONS OF ANY KIND, either express or implied.
#   See the License for the specific language governing permissions and
#   limitations under the License.
#
# ------------------------------------------------------------------------------
# pylint: skip-file
"""Tests for valory/elcollectooorr_abci skill's behaviours."""
import json
import logging
from enum import Enum
from pathlib import Path
from typing import Any, Dict, List, Optional, cast
from unittest import mock
from unittest.mock import patch

from aea.helpers.transaction.base import RawTransaction, State

from packages.elcollectooorr.contracts.artblocks.contract import ArtBlocksContract
from packages.elcollectooorr.contracts.artblocks_minter_filter.contract import (
    ArtBlocksMinterFilterContract,
)
from packages.elcollectooorr.contracts.artblocks_periphery.contract import (
    ArtBlocksPeripheryContract,
)
from packages.elcollectooorr.contracts.basket_factory.contract import (
    BasketFactoryContract,
)
from packages.elcollectooorr.contracts.token_vault.contract import TokenVaultContract
from packages.elcollectooorr.contracts.token_vault_factory.contract import (
    TokenVaultFactoryContract,
)
from packages.elcollectooorr.skills.elcollectooorr_abci.behaviours import (
    DecisionRoundBehaviour,
    DetailsRoundBehaviour,
    ElcollectooorrABCIBaseState,
    FundingRoundBehaviour,
    ObservationRoundBehaviour,
    PayoutFractionsRoundBehaviour,
    PostPayoutRoundBehaviour,
    PostTransactionSettlementBehaviour,
    ProcessPurchaseRoundBehaviour,
    ResyncRoundBehaviour,
    TransactionRoundBehaviour,
    TransferNFTRoundBehaviour,
)
from packages.elcollectooorr.skills.elcollectooorr_abci.decision_models import (
    SimpleDecisionModel as DecisionModel,
)
from packages.elcollectooorr.skills.elcollectooorr_abci.rounds import (
    Event,
    PostTransactionSettlementEvent,
    SynchronizedData,
)
from packages.elcollectooorr.skills.fractionalize_deployment_abci.behaviours import (
    DeployDecisionRoundBehaviour,
)
from packages.valory.contracts.gnosis_safe.contract import GnosisSafeContract
from packages.valory.contracts.multisend.contract import MultiSendContract
from packages.valory.protocols.contract_api.message import ContractApiMessage
from packages.valory.skills.abstract_round_abci.base import AbciAppDB as StateDB
from packages.valory.skills.abstract_round_abci.behaviours import (
    BaseBehaviour as BaseState,
)
from packages.valory.skills.abstract_round_abci.test_tools.base import (
    FSMBehaviourBaseCase,
)
from packages.valory.skills.reset_pause_abci.behaviours import ResetAndPauseBehaviour
from packages.valory.skills.transaction_settlement_abci.behaviours import (
    RandomnessTransactionSubmissionBehaviour,
)


DEFAULT_WHITELISTED_ADDRESSES = ["0xFFcf8FDEE72ac11b5c542428B35EEF5769C409f0"]
WEI_TO_ETH = 10 ** 18


<<<<<<< HEAD
class DummyRoundId:
    """Dummy class for setting round_id for exit condition."""

    round_id: str

    def __init__(self, round_id: str) -> None:
        """Dummy class for setting round_id for exit condition."""
        self.round_id = round_id


class ElCollectooorrFSMBehaviourBaseCase(
    BaseSkillTestCase
):  # pylint: disable=protected-access
=======
class ElCollectooorrFSMBehaviourBaseCase(FSMBehaviourBaseCase):  # pylint: disable=protected-access
>>>>>>> b4d4f2ec
    """Base case for testing PriceEstimation FSMBehaviour."""

    path_to_skill = Path(__file__).parent.parent

    def setup(self, **kwargs: Any) -> None:
        """
        Set up the test method.

        Called each time before a test method is called.

        :param kwargs: the keyword arguments passed to _prepare_skill
        """
        super().setup(**kwargs)
        self._set_default_whitelisted_address()

    def _set_default_whitelisted_address(self) -> None:
        """Sets the default whitelisted address to be used for tests."""
        self.behaviour.context.params.whitelisted_investor_addresses = (
            DEFAULT_WHITELISTED_ADDRESSES
        )

    def end_round(self, event: Optional[Enum] = None) -> None:  # type: ignore
        """End the test round."""
        done_event = event or Event.DONE
        super().end_round(done_event)


class TestObservationRoundBehaviour(ElCollectooorrFSMBehaviourBaseCase):
    """Tests for the Observation Round Behaviour"""

    behaviour_class = ObservationRoundBehaviour
    next_behaviour_class = DecisionRoundBehaviour

    def test_new_projects_observed(self) -> None:
        """The agent queries the contract and a project has become active."""
        # projects 1 and 2 were previously observed
        finished_projects: List = [1]
        active_projects: List = []
        inactive_projects: List = [2]
        most_recent_project: int = 2

        self.fast_forward_to_behaviour(
            self.behaviour,
            self.behaviour_class.auto_behaviour_id(),
            SynchronizedData(
                StateDB(
                    setup_data=StateDB.data_to_lists(
                        dict(
                            finished_projects=finished_projects,
                            active_projects=active_projects,
                            inactive_projects=inactive_projects,
                            most_recent_project=most_recent_project,
                        )
                    ),
                )
            ),
        )

        assert (
            cast(
                BaseState, self.behaviour.current_behaviour
            ).behaviour_id
            == self.behaviour_class.auto_behaviour_id()
        )

        self.behaviour.act_wrapper()

        with patch.object(
            self.behaviour.context.logger, "log"
        ) as mock_logger:
            # project 2 gets finished, project 3 is observed
            self.mock_contract_api_request(
                contract_id=str(ArtBlocksContract.contract_id),
                request_kwargs=dict(
                    performative=ContractApiMessage.Performative.GET_STATE,
                    contract_address="0xa7d8d9ef8D8Ce8992Df33D8b8CF4Aebabd5bD270",
                ),
                response_kwargs=dict(
                    performative=ContractApiMessage.Performative.STATE,
                    state=State(
                        ledger_id="ethereum",
                        body={
                            "results": [
                                {
                                    "project_id": 1,
                                    "price_per_token_in_wei": 1,
                                    "max_invocations": 100,
                                    "invocations": 100,
                                    "is_active": False,
                                },
                                {
                                    "project_id": 2,
                                    "price_per_token_in_wei": 1,
                                    "max_invocations": 100,
                                    "invocations": 100,
                                    "is_active": False,
                                },
                                {
                                    "project_id": 3,
                                    "price_per_token_in_wei": 1,
                                    "max_invocations": 100,
                                    "invocations": 99,
                                    "is_active": True,
                                },
                            ]
                        },
                    ),
                ),
            )

            mock_logger.assert_any_call(
                logging.INFO,
                "Most recent project is 3.",
            )
            mock_logger.assert_any_call(
                logging.INFO,
                "There are 1 newly finished projects.",
            )
            mock_logger.assert_any_call(
                logging.INFO,
                "There are 1 active projects.",
            )

        self.mock_a2a_transaction()
        self._test_done_flag_set()

        self.end_round()

        state = cast(BaseState, self.behaviour.current_behaviour)
        assert state.behaviour_id == DetailsRoundBehaviour.auto_behaviour_id()

    def test_no_project_was_previously_observed(self) -> None:
        """The agent queries the contract for the first time."""
        # no projects were previously observed
        finished_projects: List = []
        active_projects: List = []
        inactive_projects: List = []
        most_recent_project: int = 0

        self.fast_forward_to_behaviour(
            self.behaviour,
            self.behaviour_class.auto_behaviour_id(),
            SynchronizedData(
                StateDB(
                    setup_data=StateDB.data_to_lists(
                        dict(
                            finished_projects=finished_projects,
                            active_projects=active_projects,
                            inactive_projects=inactive_projects,
                            most_recent_project=most_recent_project,
                        ),
                    )
                )
            ),
        )

        assert (
            cast(
                BaseState, self.behaviour.current_behaviour
            ).behaviour_id
            == self.behaviour_class.auto_behaviour_id()
        )

        self.behaviour.act_wrapper()

        with patch.object(
            self.behaviour.context.logger, "log"
        ) as mock_logger:
            # project 2 gets finished, project 3 is observed
            self.mock_contract_api_request(
                contract_id=str(ArtBlocksContract.contract_id),
                request_kwargs=dict(
                    performative=ContractApiMessage.Performative.GET_STATE,
                    contract_address="0xa7d8d9ef8D8Ce8992Df33D8b8CF4Aebabd5bD270",
                ),
                response_kwargs=dict(
                    performative=ContractApiMessage.Performative.STATE,
                    state=State(
                        ledger_id="ethereum",
                        body={
                            "results": [
                                {
                                    "project_id": 1,
                                    "price_per_token_in_wei": 1,
                                    "max_invocations": 100,
                                    "invocations": 100,
                                    "is_active": False,
                                },
                                {
                                    "project_id": 2,
                                    "price_per_token_in_wei": 1,
                                    "max_invocations": 100,
                                    "invocations": 100,
                                    "is_active": False,
                                },
                                {
                                    "project_id": 3,
                                    "price_per_token_in_wei": 1,
                                    "max_invocations": 100,
                                    "invocations": 99,
                                    "is_active": True,
                                },
                            ]
                        },
                    ),
                ),
            )

            mock_logger.assert_any_call(
                logging.INFO,
                "Most recent project is 3.",
            )
            mock_logger.assert_any_call(
                logging.INFO,
                "There are 2 newly finished projects.",
            )
            mock_logger.assert_any_call(
                logging.INFO,
                "There are 1 active projects.",
            )

        self.mock_a2a_transaction()
        self._test_done_flag_set()

        self.end_round()

        state = cast(BaseState, self.behaviour.current_behaviour)
        assert state.behaviour_id == DetailsRoundBehaviour.auto_behaviour_id()

    def test_project_becomes_active(self) -> None:
        """The agent queries the contract and a project has become active."""
        # projects 1-6 were previously observed
        finished_projects: List = [1, 2, 3]
        active_projects: List = []
        inactive_projects: List = [4, 5, 6]
        most_recent_project: int = 6

        self.fast_forward_to_behaviour(
            self.behaviour,
            self.behaviour_class.auto_behaviour_id(),
            SynchronizedData(
                StateDB(
                    setup_data=StateDB.data_to_lists(
                        dict(
                            finished_projects=finished_projects,
                            active_projects=active_projects,
                            inactive_projects=inactive_projects,
                            most_recent_project=most_recent_project,
                        )
                    ),
                )
            ),
        )

        assert (
            cast(
                BaseState, self.behaviour.current_behaviour
            ).behaviour_id
            == self.behaviour_class.auto_behaviour_id()
        )

        self.behaviour.act_wrapper()

        with patch.object(
            self.behaviour.context.logger, "log"
        ) as mock_logger:
            # project 6 becomes active
            self.mock_contract_api_request(
                contract_id=str(ArtBlocksContract.contract_id),
                request_kwargs=dict(
                    performative=ContractApiMessage.Performative.GET_STATE,
                    contract_address="0xa7d8d9ef8D8Ce8992Df33D8b8CF4Aebabd5bD270",
                ),
                response_kwargs=dict(
                    performative=ContractApiMessage.Performative.STATE,
                    state=State(
                        ledger_id="ethereum",
                        body={
                            "results": [
                                {
                                    "project_id": 6,
                                    "price_per_token_in_wei": 1,
                                    "max_invocations": 100,
                                    "invocations": 99,
                                    "is_active": True,
                                }
                            ]
                        },
                    ),
                ),
            )

            mock_logger.assert_any_call(
                logging.INFO,
                "Most recent project is 6.",
            )
            mock_logger.assert_any_call(
                logging.INFO,
                "There are 0 newly finished projects.",
            )
            mock_logger.assert_any_call(
                logging.INFO,
                "There are 1 active projects.",
            )

        self.mock_a2a_transaction()
        self._test_done_flag_set()

        self.end_round()

        state = cast(BaseState, self.behaviour.current_behaviour)
        assert state.behaviour_id == DetailsRoundBehaviour.auto_behaviour_id()

    def test_no_new_projects(self) -> None:
        """The agent queries the contract and nothing has changed."""
        # projects 1-6 were previously observed
        finished_projects: List = [1, 2, 3]
        active_projects: List = []
        inactive_projects: List = [4, 5, 6]
        most_recent_project: int = 6

        self.fast_forward_to_behaviour(
            self.behaviour,
            self.behaviour_class.auto_behaviour_id(),
            SynchronizedData(
                StateDB(
                    setup_data=StateDB.data_to_lists(
                        dict(
                            finished_projects=finished_projects,
                            active_projects=active_projects,
                            inactive_projects=inactive_projects,
                            most_recent_project=most_recent_project,
                        )
                    ),
                )
            ),
        )

        assert (
            cast(
                BaseState, self.behaviour.current_behaviour
            ).behaviour_id
            == self.behaviour_class.auto_behaviour_id()
        )

        self.behaviour.act_wrapper()

        with patch.object(
            self.behaviour.context.logger, "log"
        ) as mock_logger:
            # project 6 becomes active
            self.mock_contract_api_request(
                contract_id=str(ArtBlocksContract.contract_id),
                request_kwargs=dict(
                    performative=ContractApiMessage.Performative.GET_STATE,
                    contract_address="0xa7d8d9ef8D8Ce8992Df33D8b8CF4Aebabd5bD270",
                ),
                response_kwargs=dict(
                    performative=ContractApiMessage.Performative.STATE,
                    state=State(
                        ledger_id="ethereum",
                        body={
                            "results": [
                                {
                                    "project_id": 4,
                                    "price_per_token_in_wei": 1,
                                    "max_invocations": 100,
                                    "invocations": 99,
                                    "is_active": False,
                                },
                                {
                                    "project_id": 5,
                                    "price_per_token_in_wei": 1,
                                    "max_invocations": 100,
                                    "invocations": 99,
                                    "is_active": False,
                                },
                                {
                                    "project_id": 6,
                                    "price_per_token_in_wei": 1,
                                    "max_invocations": 100,
                                    "invocations": 99,
                                    "is_active": False,
                                },
                            ]
                        },
                    ),
                ),
            )

            mock_logger.assert_any_call(
                logging.INFO,
                "Most recent project is 6.",
            )
            mock_logger.assert_any_call(
                logging.INFO,
                "There are 0 newly finished projects.",
            )
            mock_logger.assert_any_call(
                logging.INFO,
                "There are 0 active projects.",
            )

        self.mock_a2a_transaction()
        self._test_done_flag_set()

        self.end_round()

        state = cast(BaseState, self.behaviour.current_behaviour)
        assert state.behaviour_id == DetailsRoundBehaviour.auto_behaviour_id()

    def test_bad_response(self) -> None:
        """The agent queries the contract and nothing has changed."""
        # projects 1-6 were previously observed
        finished_projects: List = [1, 2, 3]
        active_projects: List = []
        inactive_projects: List = [4, 5, 6]
        most_recent_project: int = 6

        self.fast_forward_to_behaviour(
            self.behaviour,
            self.behaviour_class.auto_behaviour_id(),
            SynchronizedData(
                StateDB(
                    setup_data=StateDB.data_to_lists(
                        dict(
                            finished_projects=finished_projects,
                            active_projects=active_projects,
                            inactive_projects=inactive_projects,
                            most_recent_project=most_recent_project,
                        )
                    ),
                )
            ),
        )

        assert (
            cast(
                BaseState, self.behaviour.current_behaviour
            ).behaviour_id
            == self.behaviour_class.auto_behaviour_id()
        )

        self.behaviour.act_wrapper()

        with patch.object(
            self.behaviour.context.logger, "log"
        ) as mock_logger:
            self.mock_contract_api_request(
                contract_id=str(ArtBlocksContract.contract_id),
                request_kwargs=dict(
                    performative=ContractApiMessage.Performative.GET_STATE,
                    contract_address="0xa7d8d9ef8D8Ce8992Df33D8b8CF4Aebabd5bD270",
                ),
                response_kwargs=dict(
                    performative=ContractApiMessage.Performative.STATE,
                    state=State(ledger_id="ethereum", body={}),
                ),
            )

            mock_logger.assert_any_call(
                logging.ERROR,
                "Couldn't get the projects, the following error was encountered AEAEnforceError: "
                "response, response.state, response.state.body must exist",
            )

        self.mock_a2a_transaction()
        self._test_done_flag_set()

        self.end_round()

        state = cast(BaseState, self.behaviour.current_behaviour)
        assert state.behaviour_id == DetailsRoundBehaviour.auto_behaviour_id()


class TestDetailsRoundBehaviour(ElCollectooorrFSMBehaviourBaseCase):
    """Tests for details round behaviour"""

    behaviour_class = DetailsRoundBehaviour
    next_behaviour_class = DecisionRoundBehaviour

    def test_details_happy_path(self) -> None:
        """The agent fetches details of 3 projects."""
        active_projects = [
            {
                "project_id": 1,
                "price_per_token_in_wei": 1,
                "max_invocations": 100,
                "invocations": 99,
                "is_active": True,
            },
            {
                "project_id": 2,
                "price_per_token_in_wei": 1,
                "max_invocations": 100,
                "invocations": 99,
                "is_active": True,
            },
            {
                "project_id": 3,
                "price_per_token_in_wei": 1,
                "max_invocations": 100,
                "invocations": 99,
                "is_active": True,
            },
        ]

        self.fast_forward_to_behaviour(
            self.behaviour,
            self.behaviour_class.auto_behaviour_id(),
            SynchronizedData(
                StateDB(
                    setup_data=StateDB.data_to_lists(
                        dict(
                            active_projects=active_projects,
                        ),
                    )
                )
            ),
        )

        assert (
            cast(
                BaseState, self.behaviour.current_behaviour
            ).behaviour_id
            == self.behaviour_class.auto_behaviour_id()
        )

        self.behaviour.act_wrapper()

        http_response = {
            "data": {
                "projects": [
                    {"projectId": "1"},
                    {"projectId": "2"},
                    {"projectId": "3"},
                ]
            }
        }
        query = '{projects(where:{curationStatus:"curated"}){projectId}}'

        self.mock_http_request(
            request_kwargs=dict(
                method="POST",
                headers="",
                version="",
                body=json.dumps({"query": query}).encode(),
                url="https://api.thegraph.com/subgraphs/name/artblocks/art-blocks",
            ),
            response_kwargs=dict(
                version="",
                status_code=200,
                status_text="",
                headers="",
                body=json.dumps(http_response).encode(),
            ),
        )

        self.mock_contract_api_request(
            contract_id=str(ArtBlocksMinterFilterContract.contract_id),
            request_kwargs=dict(
                performative=ContractApiMessage.Performative.GET_STATE,
                contract_address="0x4aafce293b9b0fad169c78049a81e400f518e199",
            ),
            response_kwargs=dict(
                performative=ContractApiMessage.Performative.STATE,
                state=State(
                    ledger_id="ethereum",
                    body={  # type: ignore
                        1: {  # type: ignore
                            "minter_for_project": "0x1",
                        },
                        2: {  # type: ignore
                            "minter_for_project": "0x2",
                        },
                        3: {  # type: ignore
                            "minter_for_project": "0x",  # no minter assigned
                        },
                    },
                ),
            ),
        )

        self.mock_contract_api_request(
            contract_id=str(ArtBlocksPeripheryContract.contract_id),
            request_kwargs=dict(
                performative=ContractApiMessage.Performative.GET_STATE,
                contract_address="0x1",
            ),
            response_kwargs=dict(
                performative=ContractApiMessage.Performative.STATE,
                state=State(
                    ledger_id="ethereum",
                    body={  # type: ignore
                        1: {  # type: ignore
                            "is_mintable_via_contract": True,
                            "price_per_token_in_wei": 1,
                            "is_price_configured": True,
                            "currency_symbol": "ETH",
                            "currency_address": "0x0000000000000000000000000000000000000000",
                        },
                    },
                ),
            ),
        )

        self.mock_contract_api_request(
            contract_id=str(ArtBlocksPeripheryContract.contract_id),
            request_kwargs=dict(
                performative=ContractApiMessage.Performative.GET_STATE,
                contract_address="0x2",
            ),
            response_kwargs=dict(
                performative=ContractApiMessage.Performative.STATE,
                state=State(
                    ledger_id="ethereum",
                    body={  # type: ignore
                        2: {  # type: ignore
                            "is_mintable_via_contract": True,
                            "price_per_token_in_wei": 1,
                            "is_price_configured": True,
                            "currency_symbol": "ETH",
                            "currency_address": "0x0000000000000000000000000000000000000000",
                        },
                    },
                ),
            ),
        )
        # test passes if no exception is thrown

        self.mock_a2a_transaction()
        self._test_done_flag_set()
        self.end_round(event=Event.DONE)
        state = cast(BaseState, self.behaviour.current_behaviour)
        assert state.behaviour_id == self.next_behaviour_class.auto_behaviour_id()

    def test_bad_response_graph(self) -> None:
        """Bad response from the graph."""
        active_projects = [
            {
                "project_id": 1,
                "price_per_token_in_wei": 1,
                "max_invocations": 100,
                "invocations": 99,
                "is_active": True,
            },
            {
                "project_id": 2,
                "price_per_token_in_wei": 1,
                "max_invocations": 100,
                "invocations": 99,
                "is_active": True,
            },
            {
                "project_id": 3,
                "price_per_token_in_wei": 1,
                "max_invocations": 100,
                "invocations": 99,
                "is_active": True,
            },
        ]

        self.fast_forward_to_behaviour(
            self.behaviour,
            self.behaviour_class.auto_behaviour_id(),
            SynchronizedData(
                StateDB(
                    setup_data=StateDB.data_to_lists(
                        dict(
                            active_projects=active_projects,
                        )
                    ),
                )
            ),
        )

        assert (
            cast(
                BaseState, self.behaviour.current_behaviour
            ).behaviour_id
            == self.behaviour_class.auto_behaviour_id()
        )

        with patch.object(
            self.behaviour.context.logger, "log"
        ) as mock_logger:
            self.behaviour.act_wrapper()
            query = '{projects(where:{curationStatus:"curated"}){projectId}}'
            http_response = {
                "data": {
                    "projects": [
                        {"projectId": "1"},
                        {"projectId": "2"},
                        {"projectId": "3"},
                    ]
                }
            }

            self.mock_http_request(
                request_kwargs=dict(
                    method="POST",
                    headers="",
                    version="",
                    body=json.dumps({"query": query}).encode(),
                    url="https://api.thegraph.com/subgraphs/name/artblocks/art-blocks",
                ),
                response_kwargs=dict(
                    version="",
                    status_code=500,
                    status_text="",
                    headers="",
                    body=json.dumps(http_response).encode(),
                ),
            )

            mock_logger.assert_any_call(
                logging.ERROR,
                "Couldn't get projects details, the following error was encountered "
                "AEAEnforceError: Bad response from the graph api.",
            )

        self.mock_a2a_transaction()
        self._test_done_flag_set()
        self.end_round(event=Event.DONE)
        state = cast(BaseState, self.behaviour.current_behaviour)
        assert state.behaviour_id == self.next_behaviour_class.auto_behaviour_id()

    def test_bad_response_contract(self) -> None:
        """Bad response from the contract."""
        active_projects = [
            {
                "project_id": 1,
                "price_per_token_in_wei": 1,
                "max_invocations": 100,
                "invocations": 99,
                "is_active": True,
            },
            {
                "project_id": 2,
                "price_per_token_in_wei": 1,
                "max_invocations": 100,
                "invocations": 99,
                "is_active": True,
            },
            {
                "project_id": 3,
                "price_per_token_in_wei": 1,
                "max_invocations": 100,
                "invocations": 99,
                "is_active": True,
            },
        ]

        self.fast_forward_to_behaviour(
            self.behaviour,
            self.behaviour_class.auto_behaviour_id(),
            SynchronizedData(
                StateDB(
                    setup_data=StateDB.data_to_lists(
                        dict(
                            active_projects=active_projects,
                        ),
                    )
                )
            ),
        )

        assert (
            cast(
                BaseState, self.behaviour.current_behaviour
            ).behaviour_id
            == self.behaviour_class.auto_behaviour_id()
        )

        with patch.object(
            self.behaviour.context.logger, "log"
        ) as mock_logger:
            self.behaviour.act_wrapper()
            http_response = {
                "data": {
                    "projects": [
                        {"projectId": "1"},
                        {"projectId": "2"},
                        {"projectId": "3"},
                    ]
                }
            }
            query = '{projects(where:{curationStatus:"curated"}){projectId}}'

            self.mock_http_request(
                request_kwargs=dict(
                    method="POST",
                    headers="",
                    version="",
                    body=json.dumps({"query": query}).encode(),
                    url="https://api.thegraph.com/subgraphs/name/artblocks/art-blocks",
                ),
                response_kwargs=dict(
                    version="",
                    status_code=200,
                    status_text="",
                    headers="",
                    body=json.dumps(http_response).encode(),
                ),
            )

            self.mock_contract_api_request(
                contract_id=str(ArtBlocksMinterFilterContract.contract_id),
                request_kwargs=dict(
                    performative=ContractApiMessage.Performative.GET_STATE,
                    contract_address="0x4aafce293b9b0fad169c78049a81e400f518e199",
                ),
                response_kwargs=dict(
                    performative=ContractApiMessage.Performative.STATE,
                    state=State(
                        ledger_id="ethereum",
                        body={},
                    ),
                ),
            )

            mock_logger.assert_any_call(
                logging.ERROR,
                "Couldn't get projects details, the following error was encountered "
                "AEAEnforceError: Invalid response was received from 'get_multiple_projects_minter'.",
            )

        self.mock_a2a_transaction()
        self._test_done_flag_set()
        self.end_round(event=Event.DONE)
        state = cast(BaseState, self.behaviour.current_behaviour)
        assert state.behaviour_id == self.next_behaviour_class.auto_behaviour_id()


class TestDecisionRoundBehaviour(ElCollectooorrFSMBehaviourBaseCase):
    """Tests for Decision Round Behaviour"""

    behaviour_class = DecisionRoundBehaviour
    decided_yes_behaviour_class = TransactionRoundBehaviour
    decided_no_behaviour_class = ResetAndPauseBehaviour
    gib_details_behaviour_class = DetailsRoundBehaviour

    def test_decided_yes(self) -> None:
        """The agent evaluated the project and decides to purchase"""
        active_projects = [
            {
                "project_id": 1,
                "price": 1,
                "minted_percentage": 0.99,
                "is_active": True,
                "is_curated": True,
                "is_mintable_via_contract": True,
                "currency_symbol": "ETH",
                "minter": "0x0",
                "is_price_configured": True,
            },
            {
                "project_id": 2,
                "price": 1,
                "minted_percentage": 0.98,
                "is_active": True,
                "is_curated": True,
                "is_mintable_via_contract": True,
                "currency_symbol": "ETH",
                "minter": "0x0",
                "is_price_configured": True,
            },
            {
                "project_id": 3,
                "price": 1,
                "minted_percentage": 0.97,
                "is_active": True,
                "is_curated": True,
                "currency_symbol": "ETH",
                "is_mintable_via_contract": True,
                "minter": "0x0",
                "is_price_configured": True,
            },
        ]

        self.fast_forward_to_behaviour(
            self.behaviour,
            self.behaviour_class.auto_behaviour_id(),
            SynchronizedData(
                StateDB(
                    setup_data=StateDB.data_to_lists(
                        dict(
                            safe_contract_address="0xde771104C0C44123d22D39bB716339cD0c3333a1",
                            active_projects=active_projects,
                            purchased_projects=[active_projects[-1]],
                            amount_spent=WEI_TO_ETH,
                        )
                    ),
                )
            ),
        )

        assert (
            cast(
                BaseState, self.behaviour.current_behaviour
            ).behaviour_id
            == self.behaviour_class.auto_behaviour_id()
        )

        with patch.object(
            self.behaviour.context.logger, "log"
        ) as mock_logger:
            self.behaviour.act_wrapper()

            self.mock_contract_api_request(
                contract_id=str(GnosisSafeContract.contract_id),
                request_kwargs=dict(
                    performative=ContractApiMessage.Performative.GET_STATE,
                ),
                response_kwargs=dict(
                    performative=ContractApiMessage.Performative.STATE,
                    state=State(
                        ledger_id="ethereum",
                        body={"balance": 2 * WEI_TO_ETH},
                    ),
                ),
            )

            mock_logger.assert_any_call(
                logging.INFO,
                "The safe contract balance is 2.0Ξ.",
            )
            mock_logger.assert_any_call(
                logging.INFO,
                "Already spent 1.0Ξ.",
            )
            mock_logger.assert_any_call(
                logging.INFO,
                "The current budget is 2.0Ξ.",
            )
            mock_logger.assert_any_call(
                logging.INFO,
                "2 projects fit the reqs.",
            )

        self.mock_a2a_transaction()
        self._test_done_flag_set()
        self.end_round(event=Event.DECIDED_YES)
        state = cast(BaseState, self.behaviour.current_behaviour)
        assert state.behaviour_id == self.decided_yes_behaviour_class.auto_behaviour_id()

    def test_decided_no(self) -> None:
        """The agent evaluated the project and decided for NO"""

        active_projects = [
            {
                "project_id": 1,
                "price": 1,
                "minted_percentage": 0.99,
                "is_active": True,
                "is_curated": True,
                "is_mintable_via_contract": True,
                "currency_symbol": "ETH",
                "minter": "0x0",
                "is_price_configured": True,
            },
            {
                "project_id": 2,
                "price": 1,
                "minted_percentage": 0.98,
                "is_active": True,
                "is_curated": True,
                "is_mintable_via_contract": True,
                "currency_symbol": "ETH",
                "minter": "0x0",
                "is_price_configured": True,
            },
            {
                "project_id": 3,
                "price": 1,
                "minted_percentage": 0.97,
                "is_active": True,
                "is_curated": True,
                "currency_symbol": "ETH",
                "is_mintable_via_contract": True,
                "minter": "0x0",
                "is_price_configured": True,
            },
        ]

        self.fast_forward_to_behaviour(
            self.behaviour,
            self.behaviour_class.auto_behaviour_id(),
            SynchronizedData(
                StateDB(
                    setup_data=StateDB.data_to_lists(
                        dict(
                            safe_contract_address="0xde771104C0C44123d22D39bB716339cD0c3333a1",
                            active_projects=active_projects,
                            purchased_projects=active_projects,
                            amount_spent=WEI_TO_ETH,
                        )
                    ),
                )
            ),
        )

        assert (
            cast(
                BaseState, self.behaviour.current_behaviour
            ).behaviour_id
            == self.behaviour_class.auto_behaviour_id()
        )

        with patch.object(
            self.behaviour.context.logger, "log"
        ) as mock_logger:
            self.behaviour.act_wrapper()

            self.mock_contract_api_request(
                contract_id=str(GnosisSafeContract.contract_id),
                request_kwargs=dict(
                    performative=ContractApiMessage.Performative.GET_STATE,
                ),
                response_kwargs=dict(
                    performative=ContractApiMessage.Performative.STATE,
                    state=State(
                        ledger_id="ethereum",
                        body={"balance": 2 * WEI_TO_ETH},
                    ),
                ),
            )

            mock_logger.assert_any_call(
                logging.INFO,
                "The safe contract balance is 2.0Ξ.",
            )
            mock_logger.assert_any_call(
                logging.INFO,
                "Already spent 1.0Ξ.",
            )
            mock_logger.assert_any_call(
                logging.INFO,
                "The current budget is 2.0Ξ.",
            )
            mock_logger.assert_any_call(
                logging.INFO,
                "0 projects fit the reqs.",
            )

        self.mock_a2a_transaction()
        self._test_done_flag_set()
        self.end_round(event=Event.DECIDED_NO)
        state = cast(BaseState, self.behaviour.current_behaviour)
        assert state.behaviour_id == self.decided_no_behaviour_class.auto_behaviour_id()

    def test_bad_response(self) -> None:
        """The agent receives a bad response from the contract."""
        active_projects = [
            {
                "project_id": 1,
                "price": 1,
                "minted_percentage": 0.99,
                "is_active": True,
                "is_curated": True,
                "is_mintable_via_contract": True,
                "currency_symbol": "ETH",
                "minter": "0x0",
                "is_price_configured": True,
            },
            {
                "project_id": 2,
                "price": 1,
                "minted_percentage": 0.98,
                "is_active": True,
                "is_curated": True,
                "is_mintable_via_contract": True,
                "currency_symbol": "ETH",
                "minter": "0x0",
                "is_price_configured": True,
            },
            {
                "project_id": 3,
                "price": 1,
                "minted_percentage": 0.97,
                "is_active": True,
                "is_curated": True,
                "currency_symbol": "ETH",
                "is_mintable_via_contract": True,
                "minter": "0x0",
                "is_price_configured": True,
            },
        ]

        self.fast_forward_to_behaviour(
            self.behaviour,
            self.behaviour_class.auto_behaviour_id(),
            SynchronizedData(
                StateDB(
                    setup_data=StateDB.data_to_lists(
                        dict(
                            safe_contract_address="0xde771104C0C44123d22D39bB716339cD0c3333a1",
                            active_projects=active_projects,
                            purchased_projects=[active_projects[-1]],
                            amount_spent=WEI_TO_ETH,
                        )
                    ),
                )
            ),
        )

        assert (
            cast(
                BaseState, self.behaviour.current_behaviour
            ).behaviour_id
            == self.behaviour_class.auto_behaviour_id()
        )

        with patch.object(
            self.behaviour.context.logger, "log"
        ) as mock_logger:
            self.behaviour.act_wrapper()

            self.mock_contract_api_request(
                contract_id=str(GnosisSafeContract.contract_id),
                request_kwargs=dict(
                    performative=ContractApiMessage.Performative.GET_STATE,
                ),
                response_kwargs=dict(
                    performative=ContractApiMessage.Performative.STATE,
                    state=State(
                        ledger_id="ethereum",
                        body={"bad_balance": 2 * WEI_TO_ETH},
                    ),
                ),
            )

            mock_logger.assert_any_call(
                logging.ERROR,
                "Couldn't make a decision, the following error was encountered "
                "AEAEnforceError: response, response.state, response.state.body must exist.",
            )

        self.mock_a2a_transaction()
        self._test_done_flag_set()
        self.end_round(event=Event.DECIDED_YES)
        state = cast(BaseState, self.behaviour.current_behaviour)
        assert state.behaviour_id == self.decided_yes_behaviour_class.auto_behaviour_id()


class TestTransactionRoundBehaviour(ElCollectooorrFSMBehaviourBaseCase):
    """Tests for Transaction Round Behaviour"""

    behaviour_class = TransactionRoundBehaviour
    next_behaviour_class = RandomnessTransactionSubmissionBehaviour

    def test_contract_returns_valid_data(self) -> None:
        """The agent gathers the necessary data to make the purchase,makes a contract requests and receives valid data"""

        test_project = {
            "project_id": 3,
            "price": 1,
            "minted_percentage": 0.97,
            "is_active": True,
            "is_curated": True,
            "is_mintable": True,
            "minter": "0x1",
        }

        self.fast_forward_to_behaviour(
            self.behaviour,
            self.behaviour_class.auto_behaviour_id(),
            SynchronizedData(
                StateDB(
                    setup_data=StateDB.data_to_lists(
                        {
                            "project_to_purchase": test_project,
                            "safe_contract_address": "0x1CD623a86751d4C4f20c96000FEC763941f098A3",
                            "most_voted_details": json.dumps(
                                [{"price_per_token_in_wei": 123}]
                            ),
                        },
                    )
                ),
            ),
        )

        assert (
            cast(
                BaseState, self.behaviour.current_behaviour
            ).behaviour_id
            == self.behaviour_class.auto_behaviour_id()
        )

        self.behaviour.act_wrapper()

        self.mock_contract_api_request(
            contract_id=str(ArtBlocksPeripheryContract.contract_id),
            request_kwargs=dict(
                performative=ContractApiMessage.Performative.GET_STATE,
                contract_address="0x1",
            ),
            response_kwargs=dict(
                performative=ContractApiMessage.Performative.STATE,
                state=State(
                    body={
                        "data": "0xefef39a10000000000000000000000000000000000000000000000000000000000000079"
                    },
                    ledger_id="ethereum",
                ),
            ),
        )

        self.mock_contract_api_request(
            contract_id=str(GnosisSafeContract.contract_id),
            request_kwargs=dict(
                performative=ContractApiMessage.Performative.GET_STATE,
                contract_address="0x1CD623a86751d4C4f20c96000FEC763941f098A3",
            ),
            response_kwargs=dict(
                performative=ContractApiMessage.Performative.STATE,
                state=State(
                    body={"tx_hash": "0x" + "0" * 64},
                    ledger_id="ethereum",
                ),
            ),
        )

        self.mock_a2a_transaction()
        self._test_done_flag_set()
        self.end_round(event=Event.DONE)

        state = cast(BaseState, self.behaviour.current_behaviour)
        assert state.behaviour_id == self.next_behaviour_class.auto_behaviour_id()

    def test_contract_returns_invalid_data(self) -> None:
        """The agent gathers the necessary data to make the purchase,makes a contract requests and receives valid data"""

        test_project = {
            "project_id": 3,
            "price": 1,
            "minted_percentage": 0.97,
            "is_active": True,
            "is_curated": True,
            "is_mintable": True,
            "minter": "0x1",
        }

        self.fast_forward_to_behaviour(
            self.behaviour,
            self.behaviour_class.auto_behaviour_id(),
            SynchronizedData(
                StateDB(
                    setup_data=StateDB.data_to_lists(
                        {
                            "project_to_purchase": test_project,
                            "safe_contract_address": "0x1CD623a86751d4C4f20c96000FEC763941f098A3",
                            "most_voted_details": json.dumps(
                                [{"price_per_token_in_wei": 123}]
                            ),
                        },
                    )
                ),
            ),
        )

        assert (
            cast(
                BaseState, self.behaviour.current_behaviour
            ).behaviour_id
            == self.behaviour_class.auto_behaviour_id()
        )
        with patch.object(
            self.behaviour.context.logger, "log"
        ) as mock_logger:
            self.behaviour.act_wrapper()

            self.mock_contract_api_request(
                contract_id=str(ArtBlocksPeripheryContract.contract_id),
                request_kwargs=dict(
                    performative=ContractApiMessage.Performative.GET_STATE,
                    contract_address="0x1",
                ),
                response_kwargs=dict(
                    performative=ContractApiMessage.Performative.STATE,
                    state=State(
                        body={
                            "data": "0xefef39a10000000000000000000000000000000000000000000000000000000000000079"
                        },
                        ledger_id="ethereum",
                    ),
                ),
            )

            self.mock_contract_api_request(
                contract_id=str(GnosisSafeContract.contract_id),
                request_kwargs=dict(
                    performative=ContractApiMessage.Performative.GET_STATE,
                    contract_address="0x1CD623a86751d4C4f20c96000FEC763941f098A3",
                ),
                response_kwargs=dict(
                    performative=ContractApiMessage.Performative.STATE,
                    state=State(
                        body={"bad_tx_hash": "0x" + "0" * 64},
                        ledger_id="ethereum",
                    ),
                ),
            )

            mock_logger.assert_any_call(
                logging.ERROR,
                "Couldn't create transaction payload, the following error was encountered "
                "AEAEnforceError: contract returned and empty body or empty tx_hash.",
            )

        self.mock_a2a_transaction()
        self._test_done_flag_set()
        self.end_round(event=Event.ERROR)

        state = cast(BaseState, self.behaviour.current_behaviour)
        assert state.behaviour_id == ObservationRoundBehaviour.auto_behaviour_id()


class TestFundingRoundBehaviour(ElCollectooorrFSMBehaviourBaseCase):
    """Tests for Funding Round Behaviour"""

    behaviour_class = FundingRoundBehaviour
    next_behaviour_class = PayoutFractionsRoundBehaviour

    def test_contract_returns_valid_data(self) -> None:
        """The agent gets the ingoing transfers."""
        self.fast_forward_to_behaviour(
            self.behaviour,
            self.behaviour_class.auto_behaviour_id(),
            SynchronizedData(
                StateDB(
                    setup_data=StateDB.data_to_lists(
                        {
                            "safe_contract_address": "0x1CD623a86751d4C4f20c96000FEC763941f098A3",
                        },
                    ),
                ),
            ),
        )

        assert (
            cast(
                BaseState, self.behaviour.current_behaviour
            ).behaviour_id
            == self.behaviour_class.auto_behaviour_id()
        )

        with patch.object(
            self.behaviour.context.logger, "log"
        ) as mock_logger:
            self.behaviour.act_wrapper()
            self.mock_contract_api_request(
                contract_id=str(GnosisSafeContract.contract_id),
                request_kwargs=dict(
                    performative=ContractApiMessage.Performative.GET_STATE,
                    contract_address="0x1CD623a86751d4C4f20c96000FEC763941f098A3",
                ),
                response_kwargs=dict(
                    performative=ContractApiMessage.Performative.STATE,
                    state=State(
                        body={
                            "data": [
                                {
                                    "sender": DEFAULT_WHITELISTED_ADDRESSES[0],
                                    "amount": 1,
                                    "blockNumber": 1,
                                },
                                {
                                    "sender": "0x1",
                                    "amount": 2,
                                    "blockNumber": 2,
                                },
                            ]
                        },
                        ledger_id="ethereum",
                    ),
                ),
            )

            elcol_state = cast(
                ElcollectooorrABCIBaseState,
                self.behaviour.current_behaviour,
            )
            if elcol_state.params.enforce_investor_whitelisting:
                mock_logger.assert_any_call(
                    logging.INFO,
                    "1 transfers from whitelisted investors.",
                )
                mock_logger.assert_any_call(
                    logging.INFO,
                    "1 transfers from non-whitelisted investors.",
                )

        self.mock_a2a_transaction()
        self._test_done_flag_set()
        self.end_round(event=Event.DONE)

        state = cast(BaseState, self.behaviour.current_behaviour)
        assert state.behaviour_id == self.next_behaviour_class.auto_behaviour_id()

    def test_contract_returns_invalid_data(self) -> None:
        """The agent can't get the ingoing transfers."""

        self.fast_forward_to_behaviour(
            self.behaviour,
            self.behaviour_class.auto_behaviour_id(),
            SynchronizedData(
                StateDB(
                    setup_data=StateDB.data_to_lists(
                        {
                            "safe_contract_address": "0x1CD623a86751d4C4f20c96000FEC763941f098A3",
                        },
                    )
                ),
            ),
        )

        assert (
            cast(
                BaseState, self.behaviour.current_behaviour
            ).behaviour_id
            == self.behaviour_class.auto_behaviour_id()
        )
        with patch.object(
            self.behaviour.context.logger, "log"
        ) as mock_logger:
            self.behaviour.act_wrapper()

            self.mock_contract_api_request(
                contract_id=str(GnosisSafeContract.contract_id),
                request_kwargs=dict(
                    performative=ContractApiMessage.Performative.GET_STATE,
                    contract_address="0x1CD623a86751d4C4f20c96000FEC763941f098A3",
                ),
                response_kwargs=dict(
                    performative=ContractApiMessage.Performative.STATE,
                    state=State(
                        body={"bad_tx_hash": "0x" + "0" * 64},
                        ledger_id="ethereum",
                    ),
                ),
            )

            mock_logger.assert_any_call(
                logging.ERROR,
                "Couldn't get transfers to the safe contract, "
                "the following error was encountered AEAEnforceError: contract returned and empty body or empty data.",
            )

        self.mock_a2a_transaction()
        self._test_done_flag_set()
        self.end_round(event=Event.DONE)

        state = cast(BaseState, self.behaviour.current_behaviour)
        assert state.behaviour_id == self.next_behaviour_class.auto_behaviour_id()


class TestPayoutFractionsRoundBehaviour(ElCollectooorrFSMBehaviourBaseCase):
    """Tests for Payout Fractions Round Behaviour"""

    behaviour_class = PayoutFractionsRoundBehaviour
    next_behaviour_class = RandomnessTransactionSubmissionBehaviour
    no_payouts_next_behaviour = ObservationRoundBehaviour
    fraction_price = 10500000000000000

    def _mock_available_tokens(
        self, address: str = "0x0", balance: int = 1000, bad_response: bool = False
    ) -> None:
        """Mock the response of the TokenVault when calling get_balance."""
        body = dict(balance=balance) if not bad_response else {}

        self.mock_contract_api_request(
            contract_id=str(TokenVaultContract.contract_id),
            request_kwargs=dict(
                performative=ContractApiMessage.Performative.GET_STATE,
                contract_address=address,
            ),
            response_kwargs=dict(
                performative=ContractApiMessage.Performative.STATE,
                state=State(
                    body=body,  # type: ignore
                    ledger_id="ethereum",
                ),
            ),
        )

    def _mock_multisend_tx(
        self,
        address: str = "0xA238CBeb142c10Ef7Ad8442C6D1f9E89e07e7761",
        bad_response: bool = False,
    ) -> None:
        """Mock the response of the Multisend Address."""

        body = dict(data=b"multisend_data".hex()) if not bad_response else dict()

        self.mock_contract_api_request(
            contract_id=str(MultiSendContract.contract_id),
            request_kwargs=dict(
                performative=ContractApiMessage.Performative.GET_RAW_TRANSACTION,
                contract_address=address,
            ),
            response_kwargs=dict(
                performative=ContractApiMessage.Performative.RAW_TRANSACTION,
                raw_transaction=RawTransaction(
                    body=body,  # type: ignore
                    ledger_id="ethereum",
                ),
            ),
        )

    def _mock_transferERC20_tx(
        self, address: str = "0x0", bad_response: bool = False
    ) -> None:
        """Mock the ERC20 transfer tx."""
        body = {"data": b"erc20_tx"} if not bad_response else {}

        self.mock_contract_api_request(
            contract_id=str(TokenVaultContract.contract_id),
            request_kwargs=dict(
                performative=ContractApiMessage.Performative.GET_STATE,
                contract_address=address,
            ),
            response_kwargs=dict(
                performative=ContractApiMessage.Performative.STATE,
                state=State(
                    body=body,  # type: ignore
                    ledger_id="ethereum",
                ),
            ),
        )

    def _mock_tx_hash(self, address: str = "0x0") -> None:
        """Mock the response of the gnosis safe contract."""
        self.mock_contract_api_request(
            contract_id=str(GnosisSafeContract.contract_id),
            request_kwargs=dict(
                performative=ContractApiMessage.Performative.GET_STATE,
                contract_address=address,
            ),
            response_kwargs=dict(
                performative=ContractApiMessage.Performative.STATE,
                state=State(
                    body={"tx_hash": "0x" + "0" * 64},
                    ledger_id="ethereum",
                ),
            ),
        )

    def test_the_happy_path(self) -> None:
        """There is an address waiting to be paid, the agent prepares a tx to pay to it."""

        self.fast_forward_to_behaviour(
            self.behaviour,
            self.behaviour_class.auto_behaviour_id(),
            SynchronizedData(
                StateDB(
                    setup_data=StateDB.data_to_lists(
                        {
                            "safe_contract_address": "0x0",
                            "vault_addresses": ["0x0"],
                            "paid_users": {},  # no user has yet been paid
                            "most_voted_funds": [
                                {
                                    "sender": "0x0",
                                    "amount": WEI_TO_ETH,  # 1ETH
                                    "blockNumber": 0,
                                }
                            ],
                        },
                    ),
                )
            ),
        )

        assert (
            cast(
                BaseState, self.behaviour.current_behaviour
            ).behaviour_id
            == self.behaviour_class.auto_behaviour_id()
        )

        with patch.object(
            self.behaviour.context.logger, "log"
        ) as mock_logger:
            self.behaviour.act_wrapper()

            self._mock_available_tokens()
            self._mock_transferERC20_tx()
            self._mock_multisend_tx()
            self._mock_tx_hash()

            mock_logger.assert_any_call(
                logging.INFO,
                "1 user(s) is(are) getting paid their fractions.",
            )

        self.mock_a2a_transaction()
        self._test_done_flag_set()
        self.end_round(event=Event.DONE)

        state = cast(BaseState, self.behaviour.current_behaviour)
        assert state.behaviour_id == self.next_behaviour_class.auto_behaviour_id()

    def test_two_users_get_paid(self) -> None:
        """Two users need to get paid."""
        self.fast_forward_to_behaviour(
            self.behaviour,
            self.behaviour_class.auto_behaviour_id(),
            SynchronizedData(
                StateDB(
                    setup_data=StateDB.data_to_lists(
                        {
                            "safe_contract_address": "0x0",
                            "vault_addresses": ["0x0"],
                            "paid_users": {},  # no user has yet been paid
                            "most_voted_funds": [
                                {
                                    "sender": "0x0",
                                    "amount": WEI_TO_ETH,  # 1ETH
                                    "blockNumber": 0,
                                },
                                {
                                    "sender": "0x1",
                                    "amount": WEI_TO_ETH,  # 1ETH
                                    "blockNumber": 0,
                                },
                            ],
                        },
                    ),
                )
            ),
        )

        assert (
            cast(
                BaseState, self.behaviour.current_behaviour
            ).behaviour_id
            == self.behaviour_class.auto_behaviour_id()
        )

        with patch.object(
            self.behaviour.context.logger, "log"
        ) as mock_logger:
            self.behaviour.act_wrapper()

            self._mock_available_tokens()
            self._mock_transferERC20_tx()
            self._mock_transferERC20_tx()
            self._mock_multisend_tx()
            self._mock_tx_hash()

            mock_logger.assert_any_call(
                logging.INFO,
                "2 user(s) is(are) getting paid their fractions.",
            )

        self.mock_a2a_transaction()
        self._test_done_flag_set()
        self.end_round(event=Event.DONE)

        state = cast(BaseState, self.behaviour.current_behaviour)
        assert state.behaviour_id == self.next_behaviour_class.auto_behaviour_id()

    def test_no_users_get_paid(self) -> None:
        """No users need to get paid."""
        self.fast_forward_to_behaviour(
            self.behaviour,
            self.behaviour_class.auto_behaviour_id(),
            SynchronizedData(
                StateDB(
                    setup_data=StateDB.data_to_lists(
                        {
                            "safe_contract_address": "0x0",
                            "vault_addresses": ["0x0"],
                            "paid_users": {},  # no user has yet been paid
                            "most_voted_funds": [
                                {
                                    "sender": "0x0",
                                    "amount": 0,  # assume 0 ETH transfers
                                    "blockNumber": 0,
                                },
                                {
                                    "sender": "0x1",
                                    "amount": 0,  # assume 0 ETH transfers
                                    "blockNumber": 0,
                                },
                            ],
                        },
                    )
                ),
            ),
        )

        assert (
            cast(
                BaseState, self.behaviour.current_behaviour
            ).behaviour_id
            == self.behaviour_class.auto_behaviour_id()
        )

        self.behaviour.act_wrapper()
        self._mock_available_tokens()

        self.mock_a2a_transaction()
        self._test_done_flag_set()
        self.end_round(event=Event.DONE)

        state = cast(BaseState, self.behaviour.current_behaviour)
        assert state.behaviour_id == self.next_behaviour_class.auto_behaviour_id()

    def test_no_investments(self) -> None:
        """No users need to get paid."""
        self.fast_forward_to_behaviour(
            self.behaviour,
            self.behaviour_class.auto_behaviour_id(),
            SynchronizedData(
                StateDB(
                    setup_data=StateDB.data_to_lists(
                        {
                            "safe_contract_address": "0x0",
                            "vault_addresses": ["0x0"],
                            "paid_users": {},  # no user has yet been paid
                            "most_voted_funds": [],
                        },
                    )
                ),
            ),
        )

        assert (
            cast(
                BaseState, self.behaviour.current_behaviour
            ).behaviour_id
            == self.behaviour_class.auto_behaviour_id()
        )

        self.behaviour.act_wrapper()
        self._mock_available_tokens()

        self.mock_a2a_transaction()
        self._test_done_flag_set()
        self.end_round(event=Event.NO_PAYOUTS)

        state = cast(BaseState, self.behaviour.current_behaviour)
        assert state.behaviour_id == self.no_payouts_next_behaviour.auto_behaviour_id()

    def test_a_user_invests_twice(self) -> None:
        """A user has invested once before, but needs to get paid for the new investment."""
        self.fast_forward_to_behaviour(
            self.behaviour,
            self.behaviour_class.auto_behaviour_id(),
            SynchronizedData(
                StateDB(
                    setup_data=StateDB.data_to_lists(
                        {
                            "safe_contract_address": "0x0",
                            "vault_addresses": ["0x0"],
                            "paid_users": {
                                "0x0": 1
                            },  # address 0x0 has been paid 1, 10 more need to be paid
                            "most_voted_funds": [
                                {
                                    "sender": "0x0",
                                    "amount": self.fraction_price,
                                    "blockNumber": 0,
                                },
                                {
                                    "sender": "0x0",
                                    "amount": 10 * self.fraction_price,
                                    "blockNumber": 10,
                                },
                            ],
                        },
                    )
                ),
            ),
        )

        assert (
            cast(
                BaseState, self.behaviour.current_behaviour
            ).behaviour_id
            == self.behaviour_class.auto_behaviour_id()
        )

        with patch.object(
            self.behaviour.context.logger, "log"
        ) as mock_logger:
            self.behaviour.act_wrapper()

            self._mock_available_tokens()
            self._mock_transferERC20_tx()
            self._mock_multisend_tx()
            self._mock_tx_hash()

            mock_logger.assert_any_call(
                logging.INFO,
                "1 user(s) is(are) getting paid their fractions.",
            )

        self.mock_a2a_transaction()
        self._test_done_flag_set()
        self.end_round(event=Event.DONE)

        state = cast(BaseState, self.behaviour.current_behaviour)
        assert state.behaviour_id == self.next_behaviour_class.auto_behaviour_id()

    def test_a_user_invests_twice_consecutively(self) -> None:
        """A user has invested twice."""
        self.fast_forward_to_behaviour(
            self.behaviour,
            self.behaviour_class.auto_behaviour_id(),
            SynchronizedData(
                StateDB(
                    setup_data=StateDB.data_to_lists(
                        {
                            "safe_contract_address": "0x0",
                            "vault_addresses": ["0x0"],
                            "paid_users": {
                                "0x0": 0
                            },  # address 0x0 has been paid 1, 10 more need to be paid
                            "most_voted_funds": [
                                {
                                    "sender": "0x0",
                                    "amount": self.fraction_price,
                                    "blockNumber": 0,
                                },
                                {
                                    "sender": "0x0",
                                    "amount": 10 * self.fraction_price,
                                    "blockNumber": 10,
                                },
                            ],
                        },
                    )
                ),
            ),
        )

        assert (
            cast(
                BaseState, self.behaviour.current_behaviour
            ).behaviour_id
            == self.behaviour_class.auto_behaviour_id()
        )

        with patch.object(
            self.behaviour.context.logger, "log"
        ) as mock_logger:
            self.behaviour.act_wrapper()

            self._mock_available_tokens()
            self._mock_transferERC20_tx()
            self._mock_multisend_tx()
            self._mock_tx_hash()

            mock_logger.assert_any_call(
                logging.INFO,
                "1 user(s) is(are) getting paid their fractions.",
            )

        self.mock_a2a_transaction()
        self._test_done_flag_set()
        self.end_round(event=Event.DONE)

        state = cast(BaseState, self.behaviour.current_behaviour)
        assert state.behaviour_id == self.next_behaviour_class.auto_behaviour_id()

    def test_not_enough_tokens_for_two_users(self) -> None:
        """
        Two users are owned 10 tokens each, there are only 10 tokens available, only one of the users should get them.

        NOTE: The other user will get their share once the next vault has been created.
        """

        self.fast_forward_to_behaviour(
            self.behaviour,
            self.behaviour_class.auto_behaviour_id(),
            SynchronizedData(
                StateDB(
                    setup_data=StateDB.data_to_lists(
                        {
                            "safe_contract_address": "0x0",
                            "vault_addresses": ["0x0"],
                            "paid_users": {},  # no user has yet been paid
                            "most_voted_funds": [
                                {
                                    "sender": "0x0",
                                    "amount": 10
                                    * self.fraction_price,  # the first user has paid for 10 tokens
                                    "blockNumber": 0,
                                },
                                {
                                    "sender": "0x1",
                                    "amount": 10
                                    * self.fraction_price,  # the second  user has paid for 10 tokens
                                    "blockNumber": 0,
                                },
                            ],
                        },
                    )
                ),
            ),
        )

        assert (
            cast(
                BaseState, self.behaviour.current_behaviour
            ).behaviour_id
            == self.behaviour_class.auto_behaviour_id()
        )

        with patch.object(
            self.behaviour.context.logger, "log"
        ) as mock_logger:
            self.behaviour.act_wrapper()

            self._mock_available_tokens(balance=10)
            self._mock_transferERC20_tx()
            self._mock_multisend_tx()
            self._mock_tx_hash()

            mock_logger.assert_any_call(logging.WARNING, "No more tokens left!")

            mock_logger.assert_any_call(
                logging.INFO,
                "1 user(s) is(are) getting paid their fractions.",
            )

        self.mock_a2a_transaction()
        self._test_done_flag_set()
        self.end_round(event=Event.DONE)

        state = cast(BaseState, self.behaviour.current_behaviour)
        assert state.behaviour_id == self.next_behaviour_class.auto_behaviour_id()

    def test_not_enough_tokens_to_fully_pay_two_users(self) -> None:
        """
        Two users are owned 10 tokens each, there are only 19 tokens available, one will get 10, the other 9.

        NOTE: The user owned 1 token will get that token once a new vault has been deployed.
        """

        self.fast_forward_to_behaviour(
            self.behaviour,
            self.behaviour_class.auto_behaviour_id(),
            SynchronizedData(
                StateDB(
                    setup_data=StateDB.data_to_lists(
                        {
                            "safe_contract_address": "0x0",
                            "vault_addresses": ["0x0"],
                            "paid_users": {},  # no user has yet been paid
                            "most_voted_funds": [
                                {
                                    "sender": "0x0",
                                    "amount": 10
                                    * self.fraction_price,  # the first user has paid for 10 tokens
                                    "blockNumber": 0,
                                },
                                {
                                    "sender": "0x1",
                                    "amount": 10
                                    * self.fraction_price,  # the second  user has paid for 10 tokens
                                    "blockNumber": 0,
                                },
                            ],
                        },
                    )
                ),
            ),
        )

        assert (
            cast(
                BaseState, self.behaviour.current_behaviour
            ).behaviour_id
            == self.behaviour_class.auto_behaviour_id()
        )

        with patch.object(
            self.behaviour.context.logger, "log"
        ) as mock_logger:
            self.behaviour.act_wrapper()

            self._mock_available_tokens(balance=19)
            self._mock_transferERC20_tx()
            self._mock_transferERC20_tx()
            self._mock_multisend_tx()
            self._mock_tx_hash()

            mock_logger.assert_any_call(
                logging.WARNING,
                "Not enough funds to payout all the owned tokens, they will be paid when the next vault is created!",
            )

            mock_logger.assert_any_call(
                logging.INFO,
                "2 user(s) is(are) getting paid their fractions.",
            )

        self.mock_a2a_transaction()
        self._test_done_flag_set()
        self.end_round(event=Event.DONE)

        state = cast(BaseState, self.behaviour.current_behaviour)
        assert state.behaviour_id == self.next_behaviour_class.auto_behaviour_id()

    def test_bad_contract_response(self) -> None:
        """A contract returns a bad response."""

        self.fast_forward_to_behaviour(
            self.behaviour,
            self.behaviour_class.auto_behaviour_id(),
            SynchronizedData(
                StateDB(
                    setup_data=StateDB.data_to_lists(
                        {
                            "safe_contract_address": "0x0",
                            "vault_addresses": ["0x0"],
                            "paid_users": {},  # no user has yet been paid
                            "most_voted_funds": [
                                {
                                    "sender": "0x0",
                                    "amount": 10
                                    * self.fraction_price,  # the first user has paid for 10 tokens
                                    "blockNumber": 0,
                                },
                                {
                                    "sender": "0x1",
                                    "amount": 10
                                    * self.fraction_price,  # the second  user has paid for 10 tokens
                                    "blockNumber": 0,
                                },
                            ],
                        },
                    )
                ),
            ),
        )

        assert (
            cast(
                BaseState, self.behaviour.current_behaviour
            ).behaviour_id
            == self.behaviour_class.auto_behaviour_id()
        )

        with patch.object(
            self.behaviour.context.logger, "log"
        ) as mock_logger:
            self.behaviour.act_wrapper()

            self._mock_available_tokens(bad_response=True)
            mock_logger.assert_any_call(
                logging.ERROR,
                "Couldn't create PayoutFractions payload, the following error was encountered "
                "AEAEnforceError: Could not retrieve the token balance of the safe contract.",
            )

        self.mock_a2a_transaction()
        self._test_done_flag_set()
        self.end_round(event=Event.NO_PAYOUTS)

        state = cast(BaseState, self.behaviour.current_behaviour)
        assert state.behaviour_id == self.no_payouts_next_behaviour.auto_behaviour_id()


class TestPostPayoutRoundBehaviour(ElCollectooorrFSMBehaviourBaseCase):
    """Tests for Payout Fractions Round Behaviour"""

    behaviour_class = PostPayoutRoundBehaviour
    next_behaviour_class = ObservationRoundBehaviour

    def test_the_happy_path(self) -> None:
        """The users that got paid get logged."""
        users_being_paid = {
            "0x0": 1,
            "0x1": 1,
        }
        self.fast_forward_to_behaviour(
            self.behaviour,
            self.behaviour_class.auto_behaviour_id(),
            SynchronizedData(
                StateDB(
                    setup_data=StateDB.data_to_lists(
                        {
                            "safe_contract_address": "0x0",
                            "vault_addresses": ["0x0"],
                            "paid_users": {},  # no user has yet been paid
                            "users_being_paid": users_being_paid,
                        },
                    ),
                )
            ),
        )

        assert (
            cast(
                BaseState, self.behaviour.current_behaviour
            ).behaviour_id
            == self.behaviour_class.auto_behaviour_id()
        )

        with patch.object(
            self.behaviour.context.logger, "log"
        ) as mock_logger:
            self.behaviour.act_wrapper()
            mock_logger.assert_any_call(
                logging.INFO,
                f"The following users were paid: {users_being_paid}",
            )

        self._test_done_flag_set()
        self.end_round(event=Event.DONE)

        state = cast(BaseState, self.behaviour.current_behaviour)
        assert state.behaviour_id == self.next_behaviour_class.auto_behaviour_id()


class TestProcessPurchaseRoundBehaviour(ElCollectooorrFSMBehaviourBaseCase):
    """Tests for Payout Fractions Round Behaviour"""

    behaviour_class = ProcessPurchaseRoundBehaviour
    next_behaviour_class = TransferNFTRoundBehaviour
    failed_next_behaviour = ObservationRoundBehaviour

    def test_the_happy_path(self) -> None:
        """A token has been purchased, the agent extracts the data from the tx hash."""

        self.fast_forward_to_behaviour(
            self.behaviour,
            self.behaviour_class.auto_behaviour_id(),
            SynchronizedData(
                StateDB(
                    setup_data=StateDB.data_to_lists(
                        {
                            "final_tx_hash": "0x0",
                        },
                    ),
                )
            ),
        )

        assert (
            cast(
                BaseState, self.behaviour.current_behaviour
            ).behaviour_id
            == self.behaviour_class.auto_behaviour_id()
        )

        with patch.object(
            self.behaviour.context.logger, "log"
        ) as mock_logger:
            self.behaviour.act_wrapper()

            self.mock_contract_api_request(
                contract_id=str(ArtBlocksContract.contract_id),
                request_kwargs=dict(
                    performative=ContractApiMessage.Performative.GET_STATE,
                    contract_address="0xa7d8d9ef8D8Ce8992Df33D8b8CF4Aebabd5bD270",
                ),
                response_kwargs=dict(
                    performative=ContractApiMessage.Performative.STATE,
                    state=State(ledger_id="ethereum", body=dict(token_id=1)),
                ),
            )
            mock_logger.assert_any_call(
                logging.INFO,
                "Purchased token id=1.",
            )

        self.mock_a2a_transaction()
        self._test_done_flag_set()
        self.end_round(event=Event.DONE)

        state = cast(BaseState, self.behaviour.current_behaviour)
        assert state.behaviour_id == self.next_behaviour_class.auto_behaviour_id()

    def test_contract_returns_bad_response(self) -> None:
        """The contract returns a bad response."""

        self.fast_forward_to_behaviour(
            self.behaviour,
            self.behaviour_class.auto_behaviour_id(),
            SynchronizedData(
                StateDB(
                    setup_data=StateDB.data_to_lists(
                        {
                            "final_tx_hash": "0x0",
                        },
                    )
                ),
            ),
        )

        assert (
            cast(
                BaseState, self.behaviour.current_behaviour
            ).behaviour_id
            == self.behaviour_class.auto_behaviour_id()
        )

        with patch.object(
            self.behaviour.context.logger, "log"
        ) as mock_logger:
            self.behaviour.act_wrapper()

            self.mock_contract_api_request(
                contract_id=str(ArtBlocksContract.contract_id),
                request_kwargs=dict(
                    performative=ContractApiMessage.Performative.GET_STATE,
                    contract_address="0xa7d8d9ef8D8Ce8992Df33D8b8CF4Aebabd5bD270",
                ),
                response_kwargs=dict(
                    performative=ContractApiMessage.Performative.STATE,
                    state=State(ledger_id="ethereum", body=dict(bad_token_id=1)),
                ),
            )
            mock_logger.assert_any_call(
                logging.ERROR,
                "Couldn't create PurchasedNFTPayload payload, "
                "the following error was encountered AEAEnforceError: Couldn't get token_id from the purchase tx hash.",
            )

        self.mock_a2a_transaction()
        self._test_done_flag_set()
        self.end_round(event=Event.ERROR)

        state = cast(BaseState, self.behaviour.current_behaviour)
        assert state.behaviour_id == self.failed_next_behaviour.auto_behaviour_id()


class TestTransferNFTRoundBehaviour(ElCollectooorrFSMBehaviourBaseCase):
    """Tests for Payout Fractions Round Behaviour"""

    behaviour_class = TransferNFTRoundBehaviour
    next_behaviour_class = RandomnessTransactionSubmissionBehaviour
    no_transfer = ResetAndPauseBehaviour

    def test_the_happy_path(self) -> None:
        """A token has been purchased, the agent transfers it to the safe contract."""

        self.fast_forward_to_behaviour(
            self.behaviour,
            self.behaviour_class.auto_behaviour_id(),
            SynchronizedData(
                StateDB(
                    setup_data=StateDB.data_to_lists(
                        {
                            "safe_contract_address": "0x0",
                            "basket_addresses": ["0x1"],
                            "purchased_nft": 1,
                        },
                    )
                ),
            ),
        )

        assert (
            cast(
                BaseState, self.behaviour.current_behaviour
            ).behaviour_id
            == self.behaviour_class.auto_behaviour_id()
        )

        self.behaviour.act_wrapper()

        self.mock_contract_api_request(
            contract_id=str(ArtBlocksContract.contract_id),
            request_kwargs=dict(
                performative=ContractApiMessage.Performative.GET_STATE,
                contract_address="0xa7d8d9ef8D8Ce8992Df33D8b8CF4Aebabd5bD270",
            ),
            response_kwargs=dict(
                performative=ContractApiMessage.Performative.STATE,
                state=State(ledger_id="ethereum", body=dict(data=b"123".hex())),
            ),
        )

        self.mock_contract_api_request(
            contract_id=str(GnosisSafeContract.contract_id),
            request_kwargs=dict(
                performative=ContractApiMessage.Performative.GET_STATE,
                contract_address="0x0",
            ),
            response_kwargs=dict(
                performative=ContractApiMessage.Performative.STATE,
                state=State(
                    body={"tx_hash": "0x" + "0" * 64},
                    ledger_id="ethereum",
                ),
            ),
        )

        self.mock_a2a_transaction()
        self._test_done_flag_set()
        self.end_round(event=Event.DONE)

        state = cast(BaseState, self.behaviour.current_behaviour)
        assert state.behaviour_id == self.next_behaviour_class.auto_behaviour_id()

    def test_contract_returns_bad_response(self) -> None:
        """The contract returns a bad response."""

        self.fast_forward_to_behaviour(
            self.behaviour,
            self.behaviour_class.auto_behaviour_id(),
            SynchronizedData(
                StateDB(
                    setup_data=StateDB.data_to_lists(
                        {
                            "safe_contract_address": "0x0",
                            "basket_addresses": ["0x1"],
                            "purchased_nft": 1,
                        },
                    )
                ),
            ),
        )

        assert (
            cast(
                BaseState, self.behaviour.current_behaviour
            ).behaviour_id
            == self.behaviour_class.auto_behaviour_id()
        )

        with patch.object(
            self.behaviour.context.logger, "log"
        ) as mock_logger:
            self.behaviour.act_wrapper()

            self.mock_contract_api_request(
                contract_id=str(ArtBlocksContract.contract_id),
                request_kwargs=dict(
                    performative=ContractApiMessage.Performative.GET_STATE,
                    contract_address="0xa7d8d9ef8D8Ce8992Df33D8b8CF4Aebabd5bD270",
                ),
                response_kwargs=dict(
                    performative=ContractApiMessage.Performative.STATE,
                    state=State(ledger_id="ethereum", body=dict(data=b"123".hex())),
                ),
            )

            self.mock_contract_api_request(
                contract_id=str(GnosisSafeContract.contract_id),
                request_kwargs=dict(
                    performative=ContractApiMessage.Performative.GET_STATE,
                    contract_address="0x0",
                ),
                response_kwargs=dict(
                    performative=ContractApiMessage.Performative.STATE,
                    state=State(
                        body={"bad_tx_hash": "0x" + "0" * 64},
                        ledger_id="ethereum",
                    ),
                ),
            )
            mock_logger.assert_any_call(
                logging.ERROR,
                "Couldn't create TransferNFT payload, "
                "the following error was encountered AEAEnforceError: contract returned and empty body or empty tx_hash.",
            )

        self.mock_a2a_transaction()
        self._test_done_flag_set()
        self.end_round(event=Event.NO_TRANSFER)

        state = cast(BaseState, self.behaviour.current_behaviour)
        assert state.behaviour_id == self.no_transfer.auto_behaviour_id()

    def test_the_token_id_is_none(self) -> None:
        """The token_id is none."""

        self.fast_forward_to_behaviour(
            self.behaviour,
            self.behaviour_class.auto_behaviour_id(),
            SynchronizedData(
                StateDB(
                    setup_data=StateDB.data_to_lists(
                        {
                            "safe_contract_address": "0x0",
                            "basket_addresses": ["0x1"],
                        },
                    )
                ),
            ),
        )

        assert (
            cast(
                BaseState, self.behaviour.current_behaviour
            ).behaviour_id
            == self.behaviour_class.auto_behaviour_id()
        )

        with patch.object(
            self.behaviour.context.logger, "log"
        ) as mock_logger:
            self.behaviour.act_wrapper()
            mock_logger.assert_any_call(
                logging.ERROR,
                "Couldn't create TransferNFT payload, "
                "the following error was encountered AEAEnforceError: No token to be transferred.",
            )

        self.mock_a2a_transaction()
        self._test_done_flag_set()
        self.end_round(event=Event.NO_TRANSFER)

        state = cast(BaseState, self.behaviour.current_behaviour)
        assert state.behaviour_id == self.no_transfer.auto_behaviour_id()


class TestPostTransactionSettlementBehaviour(ElCollectooorrFSMBehaviourBaseCase):
    """Tests for PostTransactionSettlemenBehaviour"""

    behaviour_class = PostTransactionSettlementBehaviour
    next_behaviour_class = ProcessPurchaseRoundBehaviour
    error_next_behaviour_class = RandomnessTransactionSubmissionBehaviour

    def test_the_happy_path(self) -> None:
        """A tx with value 1ETH was settled."""

        self.fast_forward_to_behaviour(
            self.behaviour,
            self.behaviour_class.auto_behaviour_id(),
            SynchronizedData(
                StateDB(
                    setup_data=StateDB.data_to_lists(
                        {
                            "final_tx_hash": "0x0",
                            "tx_submitter": "elcollectooorr_transaction_collection",
                        },
                    )
                ),
            ),
        )

        assert (
            cast(
                BaseState, self.behaviour.current_behaviour
            ).behaviour_id
            == self.behaviour_class.auto_behaviour_id()
        )

        with patch.object(
            self.behaviour.context.logger, "log"
        ) as mock_logger:
            self.behaviour.act_wrapper()

            self.mock_contract_api_request(
                contract_id=str(GnosisSafeContract.contract_id),
                request_kwargs=dict(
                    performative=ContractApiMessage.Performative.GET_STATE,
                    contract_address="0x0000000000000000000000000000000000000000",
                ),
                response_kwargs=dict(
                    performative=ContractApiMessage.Performative.STATE,
                    state=State(
                        body=dict(amount_spent=WEI_TO_ETH),
                        ledger_id="ethereum",
                    ),
                ),
            )

            mock_logger.assert_any_call(
                logging.INFO,
                "The TX submitted by elcollectooorr_transaction_collection was settled.",
            )

            mock_logger.assert_any_call(logging.INFO, "The settled tx cost: 1.0Ξ.")

        self.mock_a2a_transaction()
        self._test_done_flag_set()
        self.end_round(event=PostTransactionSettlementEvent.EL_COLLECTOOORR_DONE)

        state = cast(BaseState, self.behaviour.current_behaviour)
        assert state.behaviour_id == self.next_behaviour_class.auto_behaviour_id()

    def test_contract_returns_bad_response(self) -> None:
        """The contract returns a bad response."""

        self.fast_forward_to_behaviour(
            self.behaviour,
            self.behaviour_class.auto_behaviour_id(),
            SynchronizedData(
                StateDB(
                    setup_data=StateDB.data_to_lists(
                        {
                            "final_tx_hash": "0x0",
                            "tx_submitter": "elcollectooorr_transaction_collection",
                        },
                    ),
                )
            ),
        )

        assert (
            cast(
                BaseState, self.behaviour.current_behaviour
            ).behaviour_id
            == self.behaviour_class.auto_behaviour_id()
        )

        with patch.object(
            self.behaviour.context.logger, "log"
        ) as mock_logger:
            self.behaviour.act_wrapper()

            self.mock_contract_api_request(
                contract_id=str(GnosisSafeContract.contract_id),
                request_kwargs=dict(
                    performative=ContractApiMessage.Performative.GET_STATE,
                    contract_address="0x0000000000000000000000000000000000000000",
                ),
                response_kwargs=dict(
                    performative=ContractApiMessage.Performative.STATE,
                    state=State(
                        body=dict(bad_amount_spent=WEI_TO_ETH),
                        ledger_id="ethereum",
                    ),
                ),
            )

            mock_logger.assert_any_call(
                logging.ERROR,
                "Couldn't create the PostTransactionSettlement payload, the following error was encountered "
                "AEAEnforceError: response, response.state, response.state.body must exist.",
            )

        self.mock_a2a_transaction()
        self._test_done_flag_set()
        self.end_round(event=Event.ERROR)

        state = cast(BaseState, self.behaviour.current_behaviour)
        assert state.behaviour_id == self.error_next_behaviour_class.auto_behaviour_id()

    def test_the_the_tx_submitter_is_missing(self) -> None:
        """A token with value 1ETH was settled, but the tx_submitter is missing."""

        self.fast_forward_to_behaviour(
            self.behaviour,
            self.behaviour_class.auto_behaviour_id(),
            SynchronizedData(
                StateDB(
                    setup_data=StateDB.data_to_lists(
                        {
                            "final_tx_hash": "0x0",
                        },
                    )
                ),
            ),
        )

        assert (
            cast(
                BaseState, self.behaviour.current_behaviour
            ).behaviour_id
            == self.behaviour_class.auto_behaviour_id()
        )

        with patch.object(
            self.behaviour.context.logger, "log"
        ) as mock_logger:
            self.behaviour.act_wrapper()

            self.mock_contract_api_request(
                contract_id=str(GnosisSafeContract.contract_id),
                request_kwargs=dict(
                    performative=ContractApiMessage.Performative.GET_STATE,
                    contract_address="0x0000000000000000000000000000000000000000",
                ),
                response_kwargs=dict(
                    performative=ContractApiMessage.Performative.STATE,
                    state=State(
                        body=dict(amount_spent=WEI_TO_ETH),
                        ledger_id="ethereum",
                    ),
                ),
            )

            mock_logger.assert_any_call(
                logging.ERROR,
                "A TX was settled, but the `tx_submitter` is unavailable!",
            )

            mock_logger.assert_any_call(logging.INFO, "The settled tx cost: 1.0Ξ.")

        self.mock_a2a_transaction()
        self._test_done_flag_set()
        self.end_round(event=PostTransactionSettlementEvent.EL_COLLECTOOORR_DONE)

        state = cast(BaseState, self.behaviour.current_behaviour)
        assert state.behaviour_id == self.next_behaviour_class.auto_behaviour_id()


class TestResyncRoundBehaviour(ElCollectooorrFSMBehaviourBaseCase):
    """Tests for TestResyncRoundBehaviour"""

    behaviour_class = ResyncRoundBehaviour
    next_behaviour_class = DeployDecisionRoundBehaviour

    def _mock_safe_tx(self, txs: List[Dict]) -> None:
        """Mocks the response of 'get_safe_txs'"""
        self.mock_contract_api_request(
            contract_id=str(GnosisSafeContract.contract_id),
            request_kwargs=dict(
                performative=ContractApiMessage.Performative.GET_STATE,
                contract_address="0x0",
            ),
            response_kwargs=dict(
                performative=ContractApiMessage.Performative.STATE,
                state=State(ledger_id="ethereum", body=dict(txs=txs)),
            ),
        )

    def _mock_all_mints(self, mints: List[Dict]) -> None:
        """Mocks the response of 'get_mints'"""
        self.mock_contract_api_request(
            contract_id=str(ArtBlocksContract.contract_id),
            request_kwargs=dict(
                performative=ContractApiMessage.Performative.GET_STATE,
                contract_address="0xa7d8d9ef8D8Ce8992Df33D8b8CF4Aebabd5bD270",
            ),
            response_kwargs=dict(
                performative=ContractApiMessage.Performative.STATE,
                state=State(ledger_id="ethereum", body=dict(mints=mints)),
            ),
        )

    def _mock_amount_spent(self, amount_spent: int) -> None:
        """Mocks the response of 'get_amount_spent'"""
        self.mock_contract_api_request(
            contract_id=str(GnosisSafeContract.contract_id),
            request_kwargs=dict(
                performative=ContractApiMessage.Performative.GET_STATE,
                contract_address="0x0000000000000000000000000000000000000000",
            ),
            response_kwargs=dict(
                performative=ContractApiMessage.Performative.STATE,
                state=State(ledger_id="ethereum", body=dict(amount_spent=amount_spent)),
            ),
        )

    def _mock_deployed_baskets(self, baskets: List[Dict]) -> None:
        """Mocks the response of 'get_deployed_baskets'"""
        self.mock_contract_api_request(
            contract_id=str(BasketFactoryContract.contract_id),
            request_kwargs=dict(
                performative=ContractApiMessage.Performative.GET_STATE,
                contract_address="0xde771104C0C44123d22D39bB716339cD0c3333a1",
            ),
            response_kwargs=dict(
                performative=ContractApiMessage.Performative.STATE,
                state=State(ledger_id="ethereum", body=dict(baskets=baskets)),
            ),
        )

    def _mock_deployed_vaults(self, vaults: List[str]) -> None:
        """Mocks the response of 'get_deployed_vaults'"""
        self.mock_contract_api_request(
            contract_id=str(TokenVaultFactoryContract.contract_id),
            request_kwargs=dict(
                performative=ContractApiMessage.Performative.GET_STATE,
                contract_address="0x85Aa7f78BdB2DE8F3e0c0010d99AD5853fFcfC63",
            ),
            response_kwargs=dict(
                performative=ContractApiMessage.Performative.STATE,
                state=State(ledger_id="ethereum", body=dict(vaults=vaults)),
            ),
        )

    def _mock_get_payouts(
        self, vault_address: str, address_to_fractions: List[Dict]
    ) -> None:
        """Mocks the response of 'get_all_erc20_transfers'"""
        self.mock_contract_api_request(
            contract_id=str(TokenVaultContract.contract_id),
            request_kwargs=dict(
                performative=ContractApiMessage.Performative.GET_STATE,
                contract_address=vault_address,
            ),
            response_kwargs=dict(
                performative=ContractApiMessage.Performative.STATE,
                state=State(
                    ledger_id="ethereum", body=dict(payouts=address_to_fractions)
                ),
            ),
        )

    def _mock_curated_projects(self, projects: List[int]) -> None:
        """Mocks the response of the artblocks api."""

        http_response = {
            "data": {"projects": [{"projectId": str(project)} for project in projects]}
        }
        query = '{projects(where:{curationStatus:"curated"}){projectId}}'

        self.mock_http_request(
            request_kwargs=dict(
                method="POST",
                headers="",
                version="",
                body=json.dumps({"query": query}).encode(),
                url="https://api.thegraph.com/subgraphs/name/artblocks/art-blocks",
            ),
            response_kwargs=dict(
                version="",
                status_code=200,
                status_text="",
                headers="",
                body=json.dumps(http_response).encode(),
            ),
        )

    def test_the_happy_path(self) -> None:
        """The service was restarted with no vaults deployed."""

        self.fast_forward_to_behaviour(
            self.behaviour,
            self.behaviour_class.auto_behaviour_id(),
            SynchronizedData(
                StateDB(
                    setup_data=StateDB.data_to_lists(
                        {
                            "safe_contract_address": "0x0",
                        },
                    )
                ),
            ),
        )

        assert (
            cast(
                BaseState, self.behaviour.current_behaviour
            ).behaviour_id
            == self.behaviour_class.auto_behaviour_id()
        )

        with patch.object(
            self.behaviour.context.logger, "log"
        ) as mock_logger:
            self.behaviour.act_wrapper()
            txs = [
                dict(tx_hash="0x0", block_number=0),
                dict(tx_hash="0x0", block_number=1),
                dict(tx_hash="0x0", block_number=2),
            ]
            self._mock_safe_tx(txs=txs)

            mints = [
                dict(token_id=0, project_id=0),
                dict(token_id=1, project_id=1),
                dict(token_id=2, project_id=2),
            ]
            self._mock_all_mints(mints)
            self._mock_curated_projects([0, 1, 2])

            baskets = [
                dict(basket_address="0x0", block_number=0),
                dict(basket_address="0x1", block_number=1),
                dict(basket_address="0x2", block_number=2),
            ]
            self._mock_deployed_baskets(baskets)

            for basket in baskets:
                self._mock_deployed_vaults([str(basket["basket_address"])])

            vaults = ["0x0", "0x1", "0x2"]
            for vault in vaults:
                self._mock_get_payouts(vault, [dict(value=1, to=vault)])

            self._mock_amount_spent(10)
            mock_logger.assert_any_call(logging.INFO, f"found safe txs: {txs}")
            mock_logger.assert_any_call(
                logging.INFO, "earliest tx block num: 0; latest tx block num: 2"
            )
            mock_logger.assert_any_call(
                logging.INFO, f"already purchased projects: {[0, 1, 2]}"
            )
            mock_logger.assert_any_call(
                logging.INFO, f"all deployed baskets: {['0x0', '0x1', '0x2']}"
            )
            mock_logger.assert_any_call(logging.INFO, "latest deployed basket: 0x2")
            mock_logger.assert_any_call(
                logging.INFO, f"all deployed vaults: {['0x0', '0x1', '0x2']}"
            )
            mock_logger.assert_any_call(logging.INFO, "latest deployed vault: 0x2")

            address_to_fractions = {
                "0x0": 1,
                "0x1": 1,
                "0x2": 1,
            }
            mock_logger.assert_any_call(
                logging.INFO,
                f"address to fraction amount already paid out: {address_to_fractions}",
            )
            mock_logger.assert_any_call(
                logging.INFO,
                f"amount spent since last basket was deployed: {10 / WEI_TO_ETH}Ξ",
            )
            mock_logger.assert_any_call(
                logging.INFO, f"txs since the deployment of the last basket: {['0x0']}"
            )

        self.mock_a2a_transaction()
        self._test_done_flag_set()
        self.end_round(event=Event.DONE)

        state = cast(BaseState, self.behaviour.current_behaviour)
        assert state.behaviour_id == self.next_behaviour_class.auto_behaviour_id()

    def test_bad_response(self) -> None:
        """The service was restarted with no vaults deployed."""

        self.fast_forward_to_behaviour(
            self.behaviour,
            self.behaviour_class.auto_behaviour_id(),
            SynchronizedData(
                StateDB(
                    setup_data=StateDB.data_to_lists(
                        {
                            "safe_contract_address": "0x0",
                        },
                    )
                ),
            ),
        )

        assert (
            cast(
                BaseState, self.behaviour.current_behaviour
            ).behaviour_id
            == self.behaviour_class.auto_behaviour_id()
        )

        with patch.object(
            self.behaviour.context.logger, "log"
        ) as mock_logger:
            self.behaviour.act_wrapper()
            self.mock_contract_api_request(
                contract_id=str(GnosisSafeContract.contract_id),
                request_kwargs=dict(
                    performative=ContractApiMessage.Performative.GET_STATE,
                    contract_address="0x0",
                ),
                response_kwargs=dict(
                    performative=ContractApiMessage.Performative.STATE,
                    state=State(ledger_id="ethereum", body=dict(bad_res=[])),
                ),
            )
            mock_logger.assert_any_call(
                logging.ERROR,
                "Couldn't resync, the following error was encountered AEAEnforceError: "
                "response, response.state, response.state.body must exist",
            )

        self.mock_a2a_transaction()
        self._test_done_flag_set()
        self.end_round(event=Event.DONE)

        state = cast(BaseState, self.behaviour.current_behaviour)
        assert state.behaviour_id == self.next_behaviour_class.auto_behaviour_id()

    def test_more_than_1_vault_per_basket(self) -> None:
        """More than 1 vault is present per basket."""

        self.fast_forward_to_behaviour(
            self.behaviour,
            self.behaviour_class.auto_behaviour_id(),
            SynchronizedData(
                StateDB(
                    setup_data=StateDB.data_to_lists(
                        {
                            "safe_contract_address": "0x0",
                        },
                    )
                ),
            ),
        )

        assert (
            cast(
                BaseState, self.behaviour.current_behaviour
            ).behaviour_id
            == self.behaviour_class.auto_behaviour_id()
        )

        with patch.object(
            self.behaviour.context.logger, "log"
        ) as mock_logger:
            self.behaviour.act_wrapper()
            txs = [
                dict(tx_hash="0x0", block_number=0),
                dict(tx_hash="0x0", block_number=1),
                dict(tx_hash="0x0", block_number=2),
            ]
            self._mock_safe_tx(txs=txs)

            mints = [
                dict(token_id=0, project_id=0),
                dict(token_id=1, project_id=1),
                dict(token_id=2, project_id=2),
            ]
            self._mock_all_mints(mints)
            self._mock_curated_projects([0, 1, 2])

            baskets = [
                dict(basket_address="0x0", block_number=0),
                dict(basket_address="0x1", block_number=1),
                dict(basket_address="0x2", block_number=2),
            ]
            self._mock_deployed_baskets(baskets)

            for basket in baskets:
                self._mock_deployed_vaults(
                    [str(basket["basket_address"]), str(basket["basket_address"])]
                )

            vaults = ["0x0", "0x1", "0x2"]
            for vault in vaults:
                self._mock_get_payouts(vault, [dict(value=1, to=vault)])
                self._mock_get_payouts(vault, [dict(value=1, to=vault)])

            self._mock_amount_spent(10)
            mock_logger.assert_any_call(logging.INFO, f"found safe txs: {txs}")
            mock_logger.assert_any_call(
                logging.INFO, "earliest tx block num: 0; latest tx block num: 2"
            )
            mock_logger.assert_any_call(
                logging.INFO, f"already purchased projects: {[0, 1, 2]}"
            )
            mock_logger.assert_any_call(
                logging.INFO, f"all deployed baskets: {['0x0', '0x1', '0x2']}"
            )
            mock_logger.assert_any_call(logging.INFO, "latest deployed basket: 0x2")
            mock_logger.assert_any_call(
                logging.INFO,
                f"all deployed vaults: {['0x0', '0x0', '0x1', '0x1', '0x2', '0x2']}",
            )
            mock_logger.assert_any_call(logging.INFO, "latest deployed vault: 0x2")

            address_to_fractions = {
                "0x0": 2,
                "0x1": 2,
                "0x2": 2,
            }
            mock_logger.assert_any_call(
                logging.INFO,
                f"address to fraction amount already paid out: {address_to_fractions}",
            )
            mock_logger.assert_any_call(
                logging.INFO,
                f"amount spent since last basket was deployed: {10 / WEI_TO_ETH}Ξ",
            )
            mock_logger.assert_any_call(
                logging.INFO, f"txs since the deployment of the last basket: {['0x0']}"
            )
            mock_logger.assert_any_call(
                logging.WARN, "basket 0x0 is associated with 2 vaults"
            )

        self.mock_a2a_transaction()
        self._test_done_flag_set()
        self.end_round(event=Event.DONE)

        state = cast(BaseState, self.behaviour.current_behaviour)
        assert state.behaviour_id == self.next_behaviour_class.auto_behaviour_id()

    def test_basket_without_vault(self) -> None:
        """A basket doesn't have a vault associated with it."""

        self.fast_forward_to_behaviour(
            self.behaviour,
            self.behaviour_class.auto_behaviour_id(),
            SynchronizedData(
                StateDB(
                    setup_data=StateDB.data_to_lists(
                        {
                            "safe_contract_address": "0x0",
                        },
                    )
                ),
            ),
        )

        assert (
            cast(
                BaseState, self.behaviour.current_behaviour
            ).behaviour_id
            == self.behaviour_class.auto_behaviour_id()
        )

        with patch.object(
            self.behaviour.context.logger, "log"
        ) as mock_logger:
            self.behaviour.act_wrapper()
            txs = [
                dict(tx_hash="0x0", block_number=0),
                dict(tx_hash="0x0", block_number=1),
                dict(tx_hash="0x0", block_number=2),
            ]
            self._mock_safe_tx(txs=txs)

            mints = [
                dict(token_id=0, project_id=0),
                dict(token_id=1, project_id=1),
                dict(token_id=2, project_id=2),
            ]
            self._mock_all_mints(mints)
            self._mock_curated_projects([0, 1, 2])

            baskets = [
                dict(basket_address="0x0", block_number=0),
                dict(basket_address="0x1", block_number=1),
                dict(basket_address="0x2", block_number=2),
            ]
            self._mock_deployed_baskets(baskets)

            for basket in baskets[:-1]:
                self._mock_deployed_vaults([str(basket["basket_address"])])
            self._mock_deployed_vaults([])

            vaults = ["0x0", "0x1"]
            for vault in vaults:
                self._mock_get_payouts(vault, [dict(value=1, to=vault)])

            self._mock_amount_spent(10)
            mock_logger.assert_any_call(logging.INFO, f"found safe txs: {txs}")
            mock_logger.assert_any_call(
                logging.INFO, "earliest tx block num: 0; latest tx block num: 2"
            )
            mock_logger.assert_any_call(
                logging.INFO, f"already purchased projects: {[0, 1, 2]}"
            )
            mock_logger.assert_any_call(
                logging.INFO, f"all deployed baskets: {['0x0', '0x1', '0x2']}"
            )
            mock_logger.assert_any_call(logging.INFO, "latest deployed basket: 0x2")
            mock_logger.assert_any_call(
                logging.INFO, f"all deployed vaults: {['0x0', '0x1']}"
            )
            mock_logger.assert_any_call(logging.INFO, "latest deployed vault: 0x1")

            address_to_fractions = {
                "0x0": 1,
                "0x1": 1,
            }
            mock_logger.assert_any_call(
                logging.INFO,
                f"address to fraction amount already paid out: {address_to_fractions}",
            )
            mock_logger.assert_any_call(
                logging.INFO,
                f"amount spent since last basket was deployed: {10 / WEI_TO_ETH}Ξ",
            )
            mock_logger.assert_any_call(
                logging.INFO, f"txs since the deployment of the last basket: {['0x0']}"
            )
            mock_logger.assert_any_call(
                logging.WARN,
                "basket 0x2 is not associated with any vault.",
            )

        self.mock_a2a_transaction()
        self._test_done_flag_set()
        self.end_round(event=Event.DONE)

        state = cast(BaseState, self.behaviour.current_behaviour)
        assert state.behaviour_id == self.next_behaviour_class.auto_behaviour_id()

    def test_no_safe_tx(self) -> None:
        """The safe hasn't made any txs"""
        self.fast_forward_to_behaviour(
            self.behaviour,
            self.behaviour_class.auto_behaviour_id(),
            SynchronizedData(
                StateDB(
                    setup_data=StateDB.data_to_lists(
                        {
                            "safe_contract_address": "0x0",
                        },
                    )
                ),
            ),
        )

        assert (
            cast(
                BaseState, self.behaviour.current_behaviour
            ).behaviour_id
            == self.behaviour_class.auto_behaviour_id()

        )

        with patch.object(
            self.behaviour.context.logger, "log"
        ) as mock_logger:
            self.behaviour.act_wrapper()
            txs: List = []
            self._mock_safe_tx(txs=txs)
            mock_logger.assert_any_call(
                logging.INFO,
                "no tx were made from the safe",
            )


class TestDecisionModel:
    """Tests for the Decision Model"""

    def test_static_should_return_1_when_no_royalty_receiver(
        self,
    ) -> None:  # pylint: disable=no-self-use
        """Static should return 1, when there is no royalty receiver"""

        test_project_details = {
            "royalty_receiver": "0x0000000000000000000000000000000000000000",
            "description": "some desc",
        }
        model = DecisionModel()
        static_score = model.static(test_project_details)

        assert 1 == static_score

    def test_static_should_return_1_when_empty_desc_and_royalty_receiver(self) -> None:
        """Static should return 1, when the description is empty"""

        test_project_details = {
            "royalty_receiver": "0x1000000000000000000010000000000000000001",
            "description": "",
        }
        model = DecisionModel()
        static_score = model.static(test_project_details)
        assert static_score == 1

    def test_static_should_return_0_when_empty_desc_and_no_royalty_receiver(
        self,
    ) -> None:
        """Static should return 1 when there is no royalty receiver, and empty desc"""

        test_project_details = {
            "royalty_receiver": "0x0000000000000000000000000000000000000000",
            "description": "",
        }
        model = DecisionModel()
        static_score = model.static(test_project_details)
        assert static_score == 0

    def test_static_should_return_1_when_nonempty_desc_and_no_royalty_receiver(
        self,
    ) -> None:
        """Static should return 1 when there is no royalty receiver and the description is not empty."""

        test_project_details = {
            "royalty_receiver": "0x0000000000000000000000000000000000000000",
            "description": "Some description.",
        }
        model = DecisionModel()
        static_score = model.static(test_project_details)
        assert static_score == 1

    # TODO: if you want, add more tests for static, including "negative" tests cases
    # for example, when the input is not as expected, it's impossible for an app to be over-tested :)

    # TODO: add tests for dynamic part
    def test_dynamic_should_return_1_when_cheap_often_minted_NFT_is_observed(
        self,
    ) -> None:
        """Dynamic should return 1 when there is a well-bought project with a low price and it is expected that it is completely sold soon."""

        model = DecisionModel()

        project_hist = []
        for i in range(5):
            project_dict_example = {
                "price_per_token_in_wei": 1,
                "invocations": i,
                "max_invocations": 10,
            }
            project_hist.append(project_dict_example)

        assert model.dynamic(project_hist) == 1

    def test_dynamic_should_return_0_when_NFT_rarely_minted_after_some_time(
        self,
    ) -> None:
        """Dynamic should return 1 when there is a well-bought project with a low price and it is expected that it is completely sold soon."""
        model = DecisionModel()

        project_hist = []
        for _ in range(1010):
            project_dict_example = {
                "price_per_token_in_wei": 10 ** 19,
                "invocations": 0,
                "max_invocations": 9,
            }
            project_hist.append(project_dict_example)

        assert model.dynamic(project_hist) == 0

    def test_dynamic_should_return_negative_1_when_data_inconclusive(self) -> None:
        """Dynamic should return 1 when there is a well-bought project with a low price and it is expected that it is completely sold soon."""
        model = DecisionModel()

        project_dict_example = [
            {"price_per_token_in_wei": 1, "invocations": 2, "max_invocations": 1000}
        ]

        assert model.dynamic(project_dict_example) == -1

    def test_dynamic_should_return_negative_1_when_too_expensive_minted_NFT_is_observed(
        self,
    ) -> None:
        """Dynamic should return 1 when there is a well-bought project with a low price and it is expected that it is completely sold soon."""
        model = DecisionModel()
        project_hist = []

        for i in range(5):
            project_dict_example = {
                "price_per_token_in_wei": 1500000000000000000,
                "invocations": i,
                "max_invocations": 10,
            }
            project_hist.append(project_dict_example)

        assert model.dynamic(project_hist) == -1

    def test_dynamic_is_non_dutch(self) -> None:
        """Dynamic should return 1 when there is a well-bought project with a low price and it is expected that it is completely sold soon."""
        model = DecisionModel()
        project_hist = []

        for i in range(152):
            project_dict_example = {
                "price_per_token_in_wei": 400000000000000000,
                "invocations": 2 * i,
                "max_invocations": 300,
            }
            project_hist.append(project_dict_example)

        logger = model.logger
        with mock.patch.object(logger, "info") as mock_debug:
            model.dynamic(project_hist)
            mock_debug.assert_called_with("This is no Dutch auction.")
        assert model.dynamic(project_hist) == 1

    def test_dynamic_is_dutch(self) -> None:
        """Dynamic should return 1 when there is a well-bought project with a low price and it is expected that it is completely sold soon."""
        model = DecisionModel()
        project_hist = []

        for i in range(102):
            project_dict_example = {
                "price_per_token_in_wei": (1500000000000000000 if i < 101 else 1),
                "invocations": 2 * i,
                "max_invocations": 300,
            }
            project_hist.append(project_dict_example)
        logger = model.logger
        with mock.patch.object(logger, "info") as mock_debug:
            model.dynamic(project_hist)
            mock_debug.assert_called_with(
                "This is a Dutch auction or something very fast."
            )

        assert model.dynamic(project_hist) == 1<|MERGE_RESOLUTION|>--- conflicted
+++ resolved
@@ -87,23 +87,7 @@
 WEI_TO_ETH = 10 ** 18
 
 
-<<<<<<< HEAD
-class DummyRoundId:
-    """Dummy class for setting round_id for exit condition."""
-
-    round_id: str
-
-    def __init__(self, round_id: str) -> None:
-        """Dummy class for setting round_id for exit condition."""
-        self.round_id = round_id
-
-
-class ElCollectooorrFSMBehaviourBaseCase(
-    BaseSkillTestCase
-):  # pylint: disable=protected-access
-=======
 class ElCollectooorrFSMBehaviourBaseCase(FSMBehaviourBaseCase):  # pylint: disable=protected-access
->>>>>>> b4d4f2ec
     """Base case for testing PriceEstimation FSMBehaviour."""
 
     path_to_skill = Path(__file__).parent.parent
@@ -3217,9 +3201,7 @@
 class TestDecisionModel:
     """Tests for the Decision Model"""
 
-    def test_static_should_return_1_when_no_royalty_receiver(
-        self,
-    ) -> None:  # pylint: disable=no-self-use
+    def test_static_should_return_1_when_no_royalty_receiver(self) -> None:  # pylint: disable=no-self-use
         """Static should return 1, when there is no royalty receiver"""
 
         test_project_details = {
