--- conflicted
+++ resolved
@@ -26,21 +26,12 @@
     py-eth-sig-utils==0.4.0
     pytz==2022.2.1
     tomte[tests]==0.1.5
-<<<<<<< HEAD
-    open-aea==1.25.0.post1
-    open-aea-ledger-ethereum==1.25.0
-    open-aea-ledger-cosmos==1.25.0
-    open-aea-cli-ipfs==1.25.0
-    open-aea-test-autonomy==0.5.0.post1
-    open-autonomy==0.5.0.post1
-=======
     open-aea==1.26.0
     open-aea-ledger-ethereum==1.26.0
     open-aea-ledger-cosmos==1.26.0
     open-aea-cli-ipfs==1.26.0
     open-aea-test-autonomy==0.6.0
     open-autonomy==0.6.0
->>>>>>> b4d4f2ec
 setenv =
     PYTHONHASHSEED=0
 commands =
