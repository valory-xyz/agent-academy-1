--- conflicted
+++ resolved
@@ -18,21 +18,12 @@
 py-ecc = "==5.2.0"
 py-eth-sig-utils = "==0.4.0"
 pytz = "==2022.2.1"
-<<<<<<< HEAD
-open-aea = "==1.25.0.post1"
-open-aea-ledger-ethereum = "==1.25.0"
-open-aea-ledger-cosmos = "==1.25.0"
-open-aea-cli-ipfs = "==1.25.0"
-open-aea-test-autonomy = "==0.5.0.post1"
-open-autonomy = {version = "==0.5.0.post1", extras = [ "all"]}
-=======
 open-aea = "==1.26.0"
 open-aea-ledger-ethereum = "==1.26.0"
 open-aea-ledger-cosmos = "==1.26.0"
 open-aea-cli-ipfs = "==1.26.0"
 open-aea-test-autonomy = "==0.6.0"
 open-autonomy = {version = "==0.6.0", extras = [ "all"]}
->>>>>>> b4d4f2ec
 tomte = {version = "==0.1.5", extras = ["tox", "tests"]}
 
 [requires]
