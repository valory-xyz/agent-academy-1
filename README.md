--- conflicted
+++ resolved
@@ -99,11 +99,7 @@
       Then fetch the service:
 
       ```bash
-<<<<<<< HEAD
-      autonomy fetch elcollectooorr/elcollectooorr:0.1.0:bafybeigwg6kognrxphpcbzhyrhmyzw4cnpmykww2pdfm6zvi7grewnu3ji --service
-=======
       autonomy fetch elcollectooorr/elcollectooorr:0.1.0:bafybeihfsdxiz6zcidnuhfyp3533xli2qzzmfy7otqxppbfgihnoeqhvmi --service
->>>>>>> b4d4f2ec
       cd elcollectooorr
       ```
 
