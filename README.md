--- conflicted
+++ resolved
@@ -47,7 +47,6 @@
 pytest tests/test_packages/test_agents/test_simple_abci.py::TestSimpleABCITwoAgents
 ```
 
-<<<<<<< HEAD
 ## Fuzzy Tests for ABCI Connection
 
 To run the fuzzy tests with TCP as the communication channel, run:
@@ -70,12 +69,10 @@
 ```bash
 make fuzzy-tests
 ```
-=======
 - Build the Hardhat projects:
 
       cd third_party/safe-contracts && yarn install
       cd ../..
->>>>>>> 6d60dff3
 
 ## Useful commands:
 
