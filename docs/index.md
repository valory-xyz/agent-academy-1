![MintKit](images/mintkit.svg){ align=left }
The MintKit is a toolkit to build services with minting capabilities. For example, El Collectooorr service, which is based on the MintKit, aims to autonomously create collections of NFTs by minting them as they drop on Art Blocks. It uses complex logic to decide which mints to participate in and what prices to bid at, so users don’t have to. The service is fuelled by the community of users who fund collections. Each collection is designed to have its own unique ERC-20 token, for users to vote and collectively decide on what happens to the collection.

## Demo

!!! warning "Important"

	This section is under active development - please report issues in the [Autonolas Discord](https://discord.com/invite/z2PT65jKqQ).

In order to run a local demo of the El Collectooorr service:

1. [Set up your system](https://docs.autonolas.network/open-autonomy/guides/set_up/) to work with the Open Autonomy framework. We recommend that you use these commands:

    ```bash
    mkdir your_workspace && cd your_workspace
    touch Pipfile && pipenv --python 3.10 && pipenv shell

    pipenv install open-autonomy[all]==0.10.0.post2
    autonomy init --remote --ipfs --reset --author=your_name
    ```

2. Fetch the El Collectooorr service.

	```bash
	autonomy fetch elcollectooorr/elcollectooorr:0.1.0:bafybeihbobvf5lgbv2qemnsz5cqefhrtzmqaemysud7vrt3xjz4islnlfy --service
	```

3. Build the Docker image of the service agents

	```bash
	cd elcollectooorr
	autonomy build-image
	```

4. Prepare the `keys.json` file containing the wallet address and the private key for each of the agents.

    ??? example "Example of a `keys.json` file"

        <span style="color:red">**WARNING: Use this file for testing purposes only. Never use the keys or addresses provided in this example in a production environment or for personal use.**</span>

        ```json
        [
          {
              "address": "0x15d34AAf54267DB7D7c367839AAf71A00a2C6A65",
              "private_key": "0x47e179ec197488593b187f80a00eb0da91f1b9d0b13f8733639f19c30a34926a"
          },
          {
              "address": "0x9965507D1a55bcC2695C58ba16FB37d819B0A4dc",
              "private_key": "0x8b3a350cf5c34c9194ca85829a2df0ec3153be0318b5e2d3348e872092edffba"
          },
          {
              "address": "0x976EA74026E726554dB657fA54763abd0C3a0aa9",
              "private_key": "0x92db14e403b83dfe3df233f83dfa3a0d7096f21ca9b0d6d6b8d88b2b4ec1564e"
          },
          {
              "address": "0x14dC79964da2C08b23698B3D3cc7Ca32193d9955",
              "private_key": "0x4bbbf85ce3377467afe5d46f804f221813b2bb87f24d81f60f1fcdbf7cbf4356"
          }
        ]
        ```

   5. Prepare the environment and build the service deployment.

       1. Export the required environment variables.

<<<<<<< HEAD
          ```bash
          export SAFE_CONTRACT_ADDRESS="0x123a3d66cf688b676f9b7a6bcc3991f62fec7f0a"
          export WHITELISTED_INVESTOR_ADDRESSES='["YOUR_WHITELISTED_ADDRESS"]'
          export SERVICE_ELCOLLECTOOORR_RPC_0="YOUR_RPC_URL"
          export SERVICE_ELCOLLECTOOORR_RPC_1="YOUR_RPC_URL"
          export SERVICE_ELCOLLECTOOORR_RPC_2="YOUR_RPC_URL"
          export SERVICE_ELCOLLECTOOORR_RPC_3="YOUR_RPC_URL"
          export ALL_PARTICIPANTS='[["0x15d34AAf54267DB7D7c367839AAf71A00a2C6A65","0x9965507D1a55bcC2695C58ba16FB37d819B0A4dc","0x976EA74026E726554dB657fA54763abd0C3a0aa9","0x14dC79964da2C08b23698B3D3cc7Ca32193d9955"]]'
=======
           ```bash
           export SAFE_CONTRACT_ADDRESS="0x123a3d66cf688b676f9b7a6bcc3991f62fec7f0a"
           export WHITELISTED_INVESTOR_ADDRESSES='["YOUR_WHITELISTED_ADDRESS"]'
           export SERVICE_ELCOLLECTOOORR_RPC_0="YOUR_RPC_URL"
           export SERVICE_ELCOLLECTOOORR_RPC_1="YOUR_RPC_URL"
           export SERVICE_ELCOLLECTOOORR_RPC_2="YOUR_RPC_URL"
           export SERVICE_ELCOLLECTOOORR_RPC_3="YOUR_RPC_URL"
           export ALL_PARTICIPANTS='["0x15d34AAf54267DB7D7c367839AAf71A00a2C6A65","0x9965507D1a55bcC2695C58ba16FB37d819B0A4dc","0x976EA74026E726554dB657fA54763abd0C3a0aa9","0x14dC79964da2C08b23698B3D3cc7Ca32193d9955"]'
>>>>>>> 5b8a9805
          ```
           
          where `0x123a3d66cf688b676f9b7a6bcc3991f62fec7f0a` should match the correct address from the on-chain service deployment, and `YOUR_WHITELISTED_ADDRESS`, `YOUR_RPC_URL` should be replaced accordingly.
          Note that `0x123a3d66cf688b676f9b7a6bcc3991f62fec7f0a` is the mainnet safe address of the El Collectooorr. You will be able to run the service by setting this address. However, any on-chain transaction will fail unless you have the operator keys.	


        !!! warning "Important" 

            The keys provided in this example are for testing purposes. You must ensure to use your own keys in the `keys.json` file, and ensure that the environment variable `ALL_PARTICIPANTS` matches their addresses.
   
       2. Build the service deployment.
	
          ```bash
          autonomy deploy build keys.json --aev -ltm
          ```

6. Run the service.

	```bash
	cd abci_build
	autonomy deploy run
	```

	You can cancel the local execution at any time by pressing ++ctrl+c++.

## Build

1. Fork the [MintKit repository](https://github.com/valory-xyz/agent-academy-1).
2. Make the necessary adjustments to tailor the service to your needs. This could include:
    * Adjust configuration parameters (e.g., in the `service.yaml` file).
    * Expand the service finite-state machine with your custom states.
3. Run your service as detailed above.

!!! tip "Looking for help building your own?"

    Refer to the [Autonolas Discord community](https://discord.com/invite/z2PT65jKqQ), or consider ecosystem services like [Valory Propel](https://propel.valory.xyz) for the fastest way to get your first autonomous service in production.<|MERGE_RESOLUTION|>--- conflicted
+++ resolved
@@ -63,7 +63,6 @@
 
        1. Export the required environment variables.
 
-<<<<<<< HEAD
           ```bash
           export SAFE_CONTRACT_ADDRESS="0x123a3d66cf688b676f9b7a6bcc3991f62fec7f0a"
           export WHITELISTED_INVESTOR_ADDRESSES='["YOUR_WHITELISTED_ADDRESS"]'
@@ -71,19 +70,9 @@
           export SERVICE_ELCOLLECTOOORR_RPC_1="YOUR_RPC_URL"
           export SERVICE_ELCOLLECTOOORR_RPC_2="YOUR_RPC_URL"
           export SERVICE_ELCOLLECTOOORR_RPC_3="YOUR_RPC_URL"
-          export ALL_PARTICIPANTS='[["0x15d34AAf54267DB7D7c367839AAf71A00a2C6A65","0x9965507D1a55bcC2695C58ba16FB37d819B0A4dc","0x976EA74026E726554dB657fA54763abd0C3a0aa9","0x14dC79964da2C08b23698B3D3cc7Ca32193d9955"]]'
-=======
-           ```bash
-           export SAFE_CONTRACT_ADDRESS="0x123a3d66cf688b676f9b7a6bcc3991f62fec7f0a"
-           export WHITELISTED_INVESTOR_ADDRESSES='["YOUR_WHITELISTED_ADDRESS"]'
-           export SERVICE_ELCOLLECTOOORR_RPC_0="YOUR_RPC_URL"
-           export SERVICE_ELCOLLECTOOORR_RPC_1="YOUR_RPC_URL"
-           export SERVICE_ELCOLLECTOOORR_RPC_2="YOUR_RPC_URL"
-           export SERVICE_ELCOLLECTOOORR_RPC_3="YOUR_RPC_URL"
-           export ALL_PARTICIPANTS='["0x15d34AAf54267DB7D7c367839AAf71A00a2C6A65","0x9965507D1a55bcC2695C58ba16FB37d819B0A4dc","0x976EA74026E726554dB657fA54763abd0C3a0aa9","0x14dC79964da2C08b23698B3D3cc7Ca32193d9955"]'
->>>>>>> 5b8a9805
+          export ALL_PARTICIPANTS='["0x15d34AAf54267DB7D7c367839AAf71A00a2C6A65","0x9965507D1a55bcC2695C58ba16FB37d819B0A4dc","0x976EA74026E726554dB657fA54763abd0C3a0aa9","0x14dC79964da2C08b23698B3D3cc7Ca32193d9955"]'
           ```
-           
+
           where `0x123a3d66cf688b676f9b7a6bcc3991f62fec7f0a` should match the correct address from the on-chain service deployment, and `YOUR_WHITELISTED_ADDRESS`, `YOUR_RPC_URL` should be replaced accordingly.
           Note that `0x123a3d66cf688b676f9b7a6bcc3991f62fec7f0a` is the mainnet safe address of the El Collectooorr. You will be able to run the service by setting this address. However, any on-chain transaction will fail unless you have the operator keys.	
 
